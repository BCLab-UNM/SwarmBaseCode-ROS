--- conflicted
+++ resolved
@@ -145,257 +145,6 @@
    }
 }
 
-<<<<<<< HEAD
-TEST(ObstacleBehavior, allFar)
-{
-   SwarmieSensors sensors;
-   sensors.SetLeftSonar(3.2);
-   sensors.SetRightSonar(3.2);
-   sensors.SetCenterSonar(3.2);
-
-   ObstacleBehavior<ROSTimer> obs(&sensors);
-   obs.Update();
-   Action a = obs.GetAction();
-   EXPECT_LT(a.drive.left, 0.1);
-   EXPECT_LT(a.drive.right, 0.1);
-}
-
-// TODO: Test the of ObstacleBehavior behavior when each US is at a
-// mid/low value (0.8, 0.7, 0.5, 0.3) In each case the movement should
-// be non-negligible
-TEST(ObstacleBehavior, leftSonarTriggersMovement)
-{
-   SwarmieSensors sensors;
-   Action a;
-   sensors.SetLeftSonar(3.2);
-   sensors.SetRightSonar(3.2);
-   sensors.SetCenterSonar(3.2);
-
-   ObstacleBehavior<ROSTimer> obs(&sensors);
-   obs.Update();
-
-   sensors.SetLeftSonar(0.3);
-   obs.Update();
-   a = obs.GetAction();
-   EXPECT_TRUE(is_moving(a));
-
-   sensors.SetLeftSonar(0.5);
-   obs.Update();
-   a = obs.GetAction();
-   EXPECT_TRUE(is_moving(a));
-
-   sensors.SetLeftSonar(0.7);
-   obs.Update();
-   a = obs.GetAction();
-   EXPECT_TRUE(is_moving(a));
-
-   sensors.SetLeftSonar(0.8);
-   obs.Update();
-   a = obs.GetAction();
-   EXPECT_TRUE(is_moving(a));
-}
-
-TEST(ObstacleBehavior, rightSonarTriggersMovement)
-{
-   SwarmieSensors sensors;
-   Action a;
-   sensors.SetLeftSonar(3.2);
-   sensors.SetRightSonar(3.2);
-   sensors.SetCenterSonar(3.2);
-
-   ObstacleBehavior<ROSTimer> obs(&sensors);
-   obs.Update();
-
-   sensors.SetRightSonar(0.3);
-   obs.Update();
-   a = obs.GetAction();
-   EXPECT_TRUE(is_moving(a));
-
-   sensors.SetRightSonar(0.5);
-   obs.Update();
-   a = obs.GetAction();
-   EXPECT_TRUE(is_moving(a));
-
-   sensors.SetRightSonar(0.7);
-   obs.Update();
-   a = obs.GetAction();
-   EXPECT_TRUE(is_moving(a));
- 
-   sensors.SetRightSonar(0.8);
-   obs.Update();
-   a = obs.GetAction();
-   EXPECT_TRUE(is_moving(a));
-}
-
-TEST(ObstacleBehavior, centerSonarTriggersMovement)
-{
-   SwarmieSensors sensors;
-   Action a;
-   sensors.SetLeftSonar(3.2);
-   sensors.SetRightSonar(3.2);
-   sensors.SetCenterSonar(3.2);
-
-   ObstacleBehavior<ROSTimer> obs(&sensors);
-   obs.Update();
-
-   sensors.SetCenterSonar(0.3);
-   obs.Update();
-   a = obs.GetAction();
-   EXPECT_TRUE(is_moving(a));
-
-   sensors.SetCenterSonar(0.5);
-   obs.Update();
-   a = obs.GetAction();
-   EXPECT_TRUE(is_moving(a));
-
-   sensors.SetCenterSonar(0.7);
-   obs.Update();
-   a = obs.GetAction();
-   EXPECT_TRUE(is_moving(a));
- 
-   sensors.SetCenterSonar(0.79);
-   obs.Update();
-   a = obs.GetAction();
-   EXPECT_TRUE(is_moving(a));
-}
-
-
-// TODO: If any one sonar reads below 0.3 then left + right = 0 &&
-// left /= 0 && right /= 0. ie. the action is to turn in place.
-TEST(ObstacleBehavior, leftTriggersTurnaround)
-{
-   Action a;
-   SwarmieSensors sensors;
-   sensors.SetLeftSonar(3.2);
-   sensors.SetRightSonar(3.2);
-   sensors.SetCenterSonar(3.2);
-   ObstacleBehavior<ROSTimer> obs(&sensors);
-   obs.Update();
-
-   sensors.SetLeftSonar(0.29);
-   obs.Update();
-   a = obs.GetAction();
-   ASSERT_NE(a.drive.left, 0);
-   ASSERT_NE(a.drive.right, 0);
-   EXPECT_EQ(a.drive.left, -(a.drive.right));
-}
-
-TEST(ObstacleBehavior, rightTriggersTurnaround)
-{
-   Action a;
-   SwarmieSensors sensors;
-   sensors.SetLeftSonar(3.2);
-   sensors.SetRightSonar(3.2);
-   sensors.SetCenterSonar(3.2);
-   ObstacleBehavior<ROSTimer> obs(&sensors);
-   obs.Update();
-
-   sensors.SetRightSonar(0.29);
-   obs.Update();
-   a = obs.GetAction();
-   ASSERT_NE(a.drive.left, 0);
-   ASSERT_NE(a.drive.right, 0);
-   EXPECT_EQ(a.drive.left, -(a.drive.right));
-}
-
-TEST(ObstacleBehavior, centerSonarTriggersTurnaround)
-{
-   Action a;
-   SwarmieSensors sensors;
-   sensors.SetLeftSonar(3.2);
-   sensors.SetRightSonar(3.2);
-   sensors.SetCenterSonar(3.2);
-   ObstacleBehavior<ROSTimer> obs(&sensors);
-   obs.Update();
-
-   sensors.SetCenterSonar(0.29);
-   obs.Update();
-   a = obs.GetAction();
-   ASSERT_NE(a.drive.left, 0);
-   ASSERT_NE(a.drive.right, 0);
-   EXPECT_EQ(a.drive.left, -(a.drive.right));
-}
-
-TEST(ObstacleBehavior, leftAndRightTriggerTurnaround)
-{
-   Action a;
-   SwarmieSensors sensors;
-   sensors.SetLeftSonar(3.2);
-   sensors.SetRightSonar(3.2);
-   sensors.SetCenterSonar(3.2);
-   ObstacleBehavior<ROSTimer> obs(&sensors);
-   obs.Update();
-
-   sensors.SetLeftSonar(0.2);
-   sensors.SetRightSonar(0.28);
-   obs.Update();
-   a = obs.GetAction();
-   ASSERT_NE(a.drive.left, 0);
-   ASSERT_NE(a.drive.right, 0);
-   EXPECT_EQ(a.drive.left, -(a.drive.right));
-}
-
-TEST(ObstacleBehavior, leftAndCenterTriggerTurnaround)
-{
-   Action a;
-   SwarmieSensors sensors;
-   sensors.SetLeftSonar(3.2);
-   sensors.SetRightSonar(3.2);
-   sensors.SetCenterSonar(3.2);
-   ObstacleBehavior<ROSTimer> obs(&sensors);
-   obs.Update();
-
-   sensors.SetLeftSonar(0.2);
-   sensors.SetCenterSonar(0.28);
-   obs.Update();
-   a = obs.GetAction();
-   ASSERT_NE(a.drive.left, 0);
-   ASSERT_NE(a.drive.right, 0);
-   EXPECT_EQ(a.drive.left, -(a.drive.right));
-}
-
-TEST(ObstacleBehavior, centerAndRightTriggerTurnaround)
-{
-   Action a;
-   SwarmieSensors sensors;
-   sensors.SetLeftSonar(3.2);
-   sensors.SetRightSonar(3.2);
-   sensors.SetCenterSonar(3.2);
-   ObstacleBehavior<ROSTimer> obs(&sensors);
-   obs.Update();
-
-   sensors.SetCenterSonar(0.2);
-   sensors.SetRightSonar(0.28);
-   obs.Update();
-   a = obs.GetAction();
-   ASSERT_NE(a.drive.left, 0);
-   ASSERT_NE(a.drive.right, 0);
-   EXPECT_EQ(a.drive.left, -(a.drive.right));
-}
-
-TEST(ObstacleBehavior, allTriggerTurnaround)
-{
-   Action a;
-   SwarmieSensors sensors;
-   sensors.SetLeftSonar(3.2);
-   sensors.SetRightSonar(3.2);
-   sensors.SetCenterSonar(3.2);
-   ObstacleBehavior<ROSTimer> obs(&sensors);
-   obs.Update();
-
-   sensors.SetCenterSonar(0.2);
-   sensors.SetRightSonar(0.28);
-   sensors.SetLeftSonar(0.1);
-   obs.Update();
-   a = obs.GetAction();
-   ASSERT_NE(a.drive.left, 0);
-   ASSERT_NE(a.drive.right, 0);
-   EXPECT_EQ(a.drive.left, -(a.drive.right));
-}
-
-
-=======
->>>>>>> 77a00f11
 int main(int argc, char** argv)
 {
    testing::InitGoogleTest(&argc, argv);
