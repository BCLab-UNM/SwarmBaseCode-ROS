cmake_minimum_required(VERSION 2.8.3)
project(behaviours)

SET(CMAKE_CXX_FLAGS "-std=c++11")

find_package(catkin REQUIRED COMPONENTS
  geometry_msgs
  roscpp
  sensor_msgs
  std_msgs
  random_numbers
  tf
  apriltags_ros
  swarmie_msgs
  )

catkin_package(
  CATKIN_DEPENDS geometry_msgs swarmie_msgs roscpp sensor_msgs std_msgs random_numbers tf apriltags_ros
)

include_directories(
  include
  ${catkin_INCLUDE_DIRS}
)

add_library(swarmie_interface
  src/SwarmieSensors.cpp
  src/SwarmieInterface.cpp
)

add_library(utilities
   src/ROSTimer.cpp
   src/PID.cpp
)

add_library(behavior
    src/BehaviorManager.cpp
    src/StraightLineBehavior.cpp
    src/AlignToCube.cpp
<<<<<<< HEAD
    src/ApproachCube.cpp
    src/PickUpCube.cpp    
=======
>>>>>>> 3fa64a35
)

add_executable(
  behaviours
  src/Behavior.cpp
#  src/Tag.cpp
#  src/ObstacleController.cpp 
#  src/PickUpController.cpp
#  src/DropOffController.cpp
#  src/SearchController.cpp
#  src/ROSAdapter.cpp
#  src/PID.cpp
#  src/DriveController.cpp
#  src/RangeController.cpp
#  src/LogicController.cpp
#  src/ManualWaypointController.cpp
)

add_dependencies(behaviours ${catkin_EXPORTED_TARGETS})

target_link_libraries(
  behaviours
  behavior
  swarmie_interface
  utilities
  ${catkin_LIBRARIES}
)

catkin_add_gtest(behaviour_test
  test/test_util.cpp
  test/test.cpp
  test/obstacle_test.cpp
  test/avoid_nest_test.cpp
  test/align_to_cube_test.cpp)

target_link_libraries(behaviour_test behavior swarmie_interface utilities ${catkin_LIBRARIES})<|MERGE_RESOLUTION|>--- conflicted
+++ resolved
@@ -37,11 +37,7 @@
     src/BehaviorManager.cpp
     src/StraightLineBehavior.cpp
     src/AlignToCube.cpp
-<<<<<<< HEAD
     src/ApproachCube.cpp
-    src/PickUpCube.cpp    
-=======
->>>>>>> 3fa64a35
 )
 
 add_executable(
