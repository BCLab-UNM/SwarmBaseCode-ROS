--- conflicted
+++ resolved
@@ -5,9 +5,75 @@
 
 #include "SwarmieInterface.hpp"
 #include "SwarmieSensors.hpp"
+#include "Sensors.hpp"
+#include "RobotInterface.hpp"
 
 #include <vector>
-#include <memory>
+#include <memory> // shared_ptr
+
+namespace core {
+
+   class Behavior
+   {
+   protected:
+      core::Action _action;
+      Behavior* _subsumedBehavior;
+      core::Action GetSubsumedAction();
+   public:
+      Behavior() {}
+      ~Behavior() {}
+
+      core::Action GetAction() const { return _action; }
+      virtual void Update(const core::Sensors& sensors, const core::Action& ll_action) { _action = ll_action; }
+      virtual void Reset() {}
+
+      void Subsumes(Behavior* b) { _subsumedBehavior = b; }
+   };
+
+   /**
+    * The interface to the stack of core behaviors.
+    */
+   class BehaviorStack
+   {
+   public:
+      virtual void PushBehavior(core::Behavior& _behavior);
+      virtual std::shared_ptr<core::Action> NextAction(const core::Sensors& sensors);
+   };
+}
+
+namespace mission {
+
+   class Behavior
+   {
+   protected:
+      mission::Action _action;
+      Behavior* _subsumedBehavior;
+      mission::Action GetSubsumedAction();
+   public:
+      Behavior() {}
+      ~Behavior() {}
+
+      mission::Action GetAction() const { return _action; }
+      virtual void Update(const core::Sensors& core_sensors, const core::Action& core_action,
+                          const mission::Sensors& mission_sensors, const mission::Action& ll_action)
+         { _action = ll_action; }
+      virtual void Reset() {}
+
+      void Subsumes(Behavior* b) { _subsumedBehavior = b; }
+   };
+
+   /**
+    * The interface to the stack of mission behaviors.
+    */
+   class BehaviorStack
+   {
+   public:
+      virtual void PushBehavior(Behavior& _behavior);
+      virtual std::shared_ptr<mission::Action> NextAction(const core::Sensors&    core_sensors,
+                                                          const mission::Sensors& mission_sensors,
+                                                          std::shared_ptr<core::Action> core_action);
+   };
+}
 
 class Behavior
 {
@@ -27,13 +93,6 @@
    void Subsumes(Behavior* b) { _subsumedBehavior = b; }
 };
 
-class Constant : public Behavior
-{
-public:
-   Constant(SwarmieAction a) { _action = a; }
-   ~Constant() {}
-   void Update(const SwarmieSensors& sensors, const SwarmieAction& ll_action) override { /* Don't do anything */ }
-};
 
 class BehaviorManager
 {
@@ -41,26 +100,16 @@
    BehaviorManager();
    ~BehaviorManager();
 
-<<<<<<< HEAD
-   void RegisterCore(std::shared_pointer<core::RobotInterface> core_interface,
-                     std::shared_pointer<core::BehaviorStack> core_behaviors);
-   void RegisterMission(std::shared_pointer<mission::RobotInterface> mission_interface,
-                        std::shared_pointer<mission::BehaviorStack> mission_behaviors);
+   void RegisterCore(std::shared_ptr<core::RobotInterface> core_interface,
+                     std::shared_ptr<core::BehaviorStack> core_behaviors);
+   void RegisterMission(std::shared_ptr<mission::RobotInterface> mission_interface,
+                        std::shared_ptr<mission::BehaviorStack> mission_behaviors);
 
 private:
-   SwarmieSensors* _sensors;
-   std::shared_pointer<core::RobotInterface>    _core_interface;
-   std::shared_pointer<mission::RobotInterface> _core_interface;
-   std::shared_pointer<core::BehaviorStack>     _core_behaviors;
-   std::shared_pointer<mission::BehaviorStack>  _mission_behaviors;
-=======
-   void RegisterBehavior(Behavior* b);
-   SwarmieAction NextAction(const SwarmieSensors& sensors);
-
-private:
-   std::vector<Behavior*> _behaviors;
-   Behavior *_base_behavior;
->>>>>>> 696f4eee
+   std::shared_ptr<core::RobotInterface>    _core_interface;
+   std::shared_ptr<mission::RobotInterface> _mission_interface;
+   std::shared_ptr<core::BehaviorStack>     _core_behaviors;
+   std::shared_ptr<mission::BehaviorStack>  _mission_behaviors;
 };
 
 #endif // _BEHAVIOR_MANAGER_HPP