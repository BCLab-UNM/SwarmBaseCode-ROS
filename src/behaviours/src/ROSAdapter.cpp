--- conflicted
+++ resolved
@@ -164,20 +164,12 @@
 void sigintEventHandler(int signal);
 
 //Callback handlers
-<<<<<<< HEAD
 void joyCmdHandler(const sensor_msgs::Joy::ConstPtr& message);			//for joystick control
-=======
-void joyCmdHandler(const sensor_msgs::Joy::ConstPtr& message);				//for joystick control
->>>>>>> e0abc0b1
 void modeHandler(const std_msgs::UInt8::ConstPtr& message);				//for detecting which mode the robot needs to be in
 void targetHandler(const apriltags_ros::AprilTagDetectionArray::ConstPtr& tagInfo);	//receives and stores April Tag Data using the TAG class
 void odometryHandler(const nav_msgs::Odometry::ConstPtr& message);			//receives and stores ODOM information
 void mapHandler(const nav_msgs::Odometry::ConstPtr& message);				//receives and stores GPS information
-<<<<<<< HEAD
 void virtualFenceHandler(const swarmie_msgs::VirtualFence& message);		        //Used to set an invisible boundary for robots to keep them from traveling outside specific bounds
-=======
-void virtualFenceHandler(const std_msgs::Float32MultiArray& message);			//Used to set an invisible boundary for robots to keep them from traveling outside specific bounds
->>>>>>> e0abc0b1
 void manualWaypointHandler(const swarmie_msgs::Waypoint& message);			//Receives a waypoint (from GUI) and sets the coordinates
 void behaviourStateMachine(const ros::TimerEvent&);					//Upper most state machine, calls logic controller to perform all actions
 void publishStatusTimerEventHandler(const ros::TimerEvent& event);			//Publishes "ONLINE" when rover is successfully connected
