--- conflicted
+++ resolved
@@ -201,12 +201,11 @@
   //this priority is used when returning a target to the center collection zone
   else if (processState  == PROCCESS_STATE_TARGET_PICKEDUP) {
     prioritizedControllers = {
-      PrioritizedController{-1, (Controller*)(&searchController)},
-      PrioritizedController{15, (Controller*)(&obstacleController)},
-<<<<<<< HEAD
-      PrioritizedController{-1, (Controller*)(&pickUpController)},
-      PrioritizedController{10, (Controller*)(&range_controller)},
-      PrioritizedController{1, (Controller*)(&dropOffController)}
+    PrioritizedController{-1, (Controller*)(&searchController)},
+    PrioritizedController{15, (Controller*)(&obstacleController)},
+    PrioritizedController{-1, (Controller*)(&pickUpController)},
+    PrioritizedController{10, (Controller*)(&range_controller)},
+    PrioritizedController{1, (Controller*)(&dropOffController)}
     };
   }
   //this priority is used when returning a target to the center collection zone
@@ -215,8 +214,6 @@
     prioritizedControllers = {
       PrioritizedController{-1, (Controller*)(&searchController)},
       PrioritizedController{-1, (Controller*)(&obstacleController)},
-=======
->>>>>>> e5627070
       PrioritizedController{-1, (Controller*)(&pickUpController)},
       PrioritizedController{10, (Controller*)(&range_controller)},
       PrioritizedController{1, (Controller*)(&dropOffController)}
