--- conflicted
+++ resolved
@@ -25,17 +25,15 @@
     void addTargetLocation(std::string rover, float x, float y);
     void addCollectionPoint(std::string rover, float x, float y);
 
-<<<<<<< HEAD
     // Add a waypoint for the specified rover name
     // Returns the id of the waypoint. IDs are use to issue waypoint commands to the rover.
     int addToWaypointPath(std::string rover, float x, float y);
 
     void removeFromWaypointPath(std::string rover, int id);
     void reachedWaypoint(int waypoint_id);
-=======
+
     void setGlobalOffset(bool display);
     void setGlobalOffsetForRover(std::string rover, float x, float y);
->>>>>>> 5d28204a
 
     void clear();
     void clear(std::string rover_name);
