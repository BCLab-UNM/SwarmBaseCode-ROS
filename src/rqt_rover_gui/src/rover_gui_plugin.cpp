// Author: Matthew Fricke
// E-mail: matthew@fricke.co.uk
// Date: 9-16-2015
// Purpose: implementation of a simple graphical front end for the UNM-NASA Swarmathon rovers.
// License: GPL3

#include <rover_gui_plugin.h>
#include <Version.h>
#include <pluginlib/class_list_macros.h>
#include <QDir>
#include <QtXml>
#include <QFile>
#include <QScrollBar>
#include <QProcess>
#include <QPalette>
#include <QTabBar>
#include <QTabWidget>
#include <QCheckBox>
#include <QRadioButton>
#include <QButtonGroup>
#include <QMessageBox>
#include <QProgressDialog>
#include <QStringList>
#include <QLCDNumber>
#include <QFileDialog>
#include <QComboBox>
#include <std_msgs/Float32.h>
#include <std_msgs/UInt8.h>
#include <algorithm>
#include <QScreen>

#ifndef Q_MOC_RUN
#include <boost/property_tree/xml_parser.hpp>
#include <boost/property_tree/ptree.hpp>
#include <boost/foreach.hpp>
#endif // End Q_MOC_RUN

//#include <regex> // For regex expressions

#include "MapData.h"

#include <cv_bridge/cv_bridge.h>
#include <opencv/cv.h>

using namespace std;

using boost::property_tree::ptree;

namespace rqt_rover_gui
{
  RoverGUIPlugin::RoverGUIPlugin() :
      rqt_gui_cpp::Plugin(),
      widget(0),
      disconnect_threshold(5.0), // Rovers are marked as diconnected if they haven't sent a status message for 5 seconds
      current_simulated_time_in_seconds(0.0),
      last_current_time_update_in_seconds(0.0),
      timer_start_time_in_seconds(0.0),
      timer_stop_time_in_seconds(0.0),
      is_timer_on(false)
  {
    setObjectName("RoverGUI");
    info_log_messages = "";
    diag_log_messages = "";

    // Arbitrarily chosen 10000. These values should be set after experimentation.
    max_info_log_length = 10000;
    max_diag_log_length = 10000;

    joy_process = NULL;
    joystickGripperInterface = NULL;

    obstacle_call_count = 0;

    arena_dim = 20;

    display_sim_visualization = false;

    // Set object clearance values: radius in meters. Values taken from the max dimension of the gazebo collision box for the object.
    // So one half the distance from two opposing corners of the bounding box.
    // In the case of the collection disk a bounding circle is used which gives the radius directly.
    // Values are rounded up to the nearest 10cm.
    target_cluster_size_64_clearance = 0.8;
    target_cluster_size_16_clearance = 0.6;
    target_cluster_size_4_clearance = 0.2;
    target_cluster_size_1_clearance = 0.1;
    rover_clearance = 0.4;
    collection_disk_clearance = 0.5;

    barrier_clearance = 0.5; // Used to prevent targets being placed to close to walls

    map_data = new MapData();
  }

  void RoverGUIPlugin::initPlugin(qt_gui_cpp::PluginContext& context)
  {
    cout << "Rover GUI Starting..." << endl;

    QStringList argv = context.argv();

    widget = new QWidget();

    ui.setupUi(widget);

    context.addWidget(widget);

    // Set the minimum size to be either the minimum pixel size
    // that lets all the text display (921x833)
    // Or 50% of the screen so it looks better on hi res screens.

    QScreen *screen = QGuiApplication::primaryScreen();
    QRect screenGeometry = screen->geometry();
    int height = screenGeometry.height();
    int width = screenGeometry.width();

    cout << "Available screen size: " << width << "x" << height << endl;

    float scale_gui = 0.50;
    int init_gui_width = scale_gui*width;
    int init_gui_height = scale_gui*height;

    // The height of both of these frames should be exactly the same because they are side by side horizontally,
    // but if, for some reason, that is not the case then we will take the average height.
    int min_pixel_height = (ui.data_display_frame->frameSize().rheight() + ui.rover_status_frame->frameSize().rheight()) / 2;

    // The sum of the widths should be used because they are side by side and should never be the same.
    int min_pixel_width = ui.data_display_frame->frameSize().rwidth() + ui.rover_status_frame->frameSize().rwidth();

    // cout << "min_pixel_height: " << min_pixel_height << endl;
    // cout << "min_pixel_width: " << min_pixel_width << endl;

    if (height > min_pixel_height)
    {
      init_gui_width = init_gui_width < min_pixel_width ? min_pixel_width : init_gui_width;
    }

    if (width > min_pixel_width)
    {
      init_gui_height = init_gui_height < min_pixel_height ? min_pixel_height : init_gui_height;
    }

    widget->setMinimumSize(init_gui_width, init_gui_height);
    //widget->setMinimumSize(0, 0);

    cout << "Setting initial size to: " << init_gui_width << "x" << init_gui_height << endl;

    // Next two lines allow us to catch keyboard input
    widget->installEventFilter(this);
    widget->setFocus();

    // GIT_VERSION is passed in as a compile time definition (see CMakeLists.txt). The version is taken from the last git tag.
    QString version_qstr("<font color='white'>"+GIT_VERSION+"</font>");
    ui.version_number_label->setText(version_qstr);

    widget->setWindowTitle("Rover Interface: Built on " + BUILD_TIME + " Branch: " + GIT_BRANCH);

    string rover_name_msg = "<font color='white'>Rover: " + selected_rover_name + "</font>";
    QString rover_name_msg_qstr = QString::fromStdString(rover_name_msg);
    ui.rover_name->setText(rover_name_msg_qstr);

    // Setup QT message connections
    connect(this, SIGNAL(sendDiagsDataUpdate(QString, QString, QColor)), this, SLOT(receiveDiagsDataUpdate(QString, QString,QColor)));
    connect(ui.rover_list, SIGNAL(currentItemChanged(QListWidgetItem*,QListWidgetItem*)), this, SLOT(currentRoverChangedEventHandler(QListWidgetItem*,QListWidgetItem*)));
    connect(ui.rover_list, SIGNAL(itemDoubleClicked(QListWidgetItem*)), this, SLOT(refocusKeyboardEventHandler()));
    connect(ui.rover_list, SIGNAL(itemClicked(QListWidgetItem*)), this, SLOT(refocusKeyboardEventHandler()));
    connect(ui.ekf_checkbox, SIGNAL(toggled(bool)), this, SLOT(EKFCheckboxToggledEventHandler(bool)));
    connect(ui.gps_checkbox, SIGNAL(toggled(bool)), this, SLOT(GPSCheckboxToggledEventHandler(bool)));
    connect(ui.encoder_checkbox, SIGNAL(toggled(bool)), this, SLOT(encoderCheckboxToggledEventHandler(bool)));
    connect(ui.global_offset_checkbox, SIGNAL(toggled(bool)), this, SLOT(globalOffsetCheckboxToggledEventHandler(bool)));
    connect(ui.unique_rover_colors_checkbox, SIGNAL(toggled(bool)), this, SLOT(uniqueRoverColorsCheckboxToggledEventHandler(bool)));
    connect(ui.autonomous_control_radio_button, SIGNAL(toggled(bool)), this, SLOT(autonomousRadioButtonEventHandler(bool)));
    connect(ui.joystick_control_radio_button, SIGNAL(toggled(bool)), this, SLOT(joystickRadioButtonEventHandler(bool)));
    connect(ui.all_autonomous_button, SIGNAL(pressed()), this, SLOT(allAutonomousButtonEventHandler()));
    connect(ui.all_stop_button, SIGNAL(pressed()), this, SLOT(allStopButtonEventHandler()));
    connect(ui.build_simulation_button, SIGNAL(pressed()), this, SLOT(buildSimulationButtonEventHandler()));
    connect(ui.clear_simulation_button, SIGNAL(pressed()), this, SLOT(clearSimulationButtonEventHandler()));
    connect(ui.visualize_simulation_button, SIGNAL(pressed()), this, SLOT(visualizeSimulationButtonEventHandler()));
    connect(ui.map_auto_radio_button, SIGNAL(toggled(bool)), this, SLOT(mapAutoRadioButtonEventHandler(bool)));
    connect(ui.map_manual_radio_button, SIGNAL(toggled(bool)), this, SLOT(mapManualRadioButtonEventHandler(bool)));
    connect(ui.map_popout_button, SIGNAL(pressed()), this, SLOT(mapPopoutButtonEventHandler()));
    connect(this, SIGNAL(allStopButtonSignal()), this, SLOT(allStopButtonEventHandler()));

    // scalable GUI display/hide checkboxes and other event handlers
    connect(ui.camera_display_checkbox, SIGNAL(toggled(bool)), this, SLOT(cameraDisplayCheckboxToggledEventHandler(bool)));
    connect(ui.map_display_checkbox, SIGNAL(toggled(bool)), this, SLOT(mapDisplayCheckboxToggledEventHandler(bool)));
    connect(ui.ultrasound_display_checkbox, SIGNAL(toggled(bool)), this, SLOT(ultrasoundDisplayCheckboxToggledEventHandler(bool)));
    connect(ui.imu_display_checkbox, SIGNAL(toggled(bool)), this, SLOT(imuDisplayCheckboxToggledEventHandler(bool)));
    connect(ui.map_settings_display_checkbox, SIGNAL(toggled(bool)), this, SLOT(mapSettingsDisplayCheckboxToggledEventHandler(bool)));
    connect(ui.simulation_setup_checkbox, SIGNAL(toggled(bool)), this, SLOT(simulationSetupDisplayCheckboxToggledEventHandler(bool)));
    connect(ui.sim_sensor_output_checkbox, SIGNAL(toggled(bool)), this, SLOT(simSensorOutputCheckboxToggledEventHandler(bool)));
    connect(ui.log_tab_display_checkbox, SIGNAL(toggled(bool)), this, SLOT(logTabDisplayCheckboxToggledEventHandler(bool)));
    connect(ui.rover_controls_display_checkbox, SIGNAL(toggled(bool)), this, SLOT(roverControlsDisplayCheckboxToggledEventHandler(bool)));
    connect(ui.sim_buttons_display_checkbox, SIGNAL(toggled(bool)), this, SLOT(simButtonsDisplayCheckboxToggledEventHandler(bool)));
    connect(ui.sim_timer_status_display_checkbox, SIGNAL(toggled(bool)), this, SLOT(simTimerStatusDisplayCheckboxToggledEventHandler(bool)));
    connect(ui.tab_widget_display_checkbox, SIGNAL(toggled(bool)), this, SLOT(tabWidgetDisplayCheckboxToggledEventHandler(bool)));
    connect(ui.font_size_combobox, SIGNAL(activated(int)), this, SLOT(changeFontEventComboBoxEventHandler(int)));

    connect(this, SIGNAL(updateCurrentSimulationTimeLabel(QString)), ui.currentSimulationTimeLabel, SLOT(setText(QString)));
    connect(this, SIGNAL(updateObstacleCallCount(QString)), ui.perc_of_time_avoiding_obstacles, SLOT(setText(QString)));
    connect(this, SIGNAL(updateNumberOfTagsCollected(QString)), ui.num_targets_collected_label, SLOT(setText(QString)));
    connect(this, SIGNAL(updateNumberOfSatellites(QString)), ui.gps_numSV_label, SLOT(setText(QString)));
    connect(this, SIGNAL(sendInfoLogMessage(QString)), this, SLOT(receiveInfoLogMessage(QString)));
    connect(this, SIGNAL(sendDiagLogMessage(QString)), this, SLOT(receiveDiagLogMessage(QString)));

    connect(ui.custom_world_path_button, SIGNAL(pressed()), this, SLOT(customWorldButtonEventHandler()));
    connect(ui.custom_distribution_radio_button, SIGNAL(toggled(bool)), this, SLOT(customWorldRadioButtonEventHandler(bool)));
    connect(ui.powerlaw_distribution_radio_button, SIGNAL(toggled(bool)), this, SLOT(powerlawDistributionRadioButtonEventHandler(bool)));
    connect(ui.unbounded_radio_button, SIGNAL(toggled(bool)), this, SLOT(unboundedRadioButtonEventHandler(bool)));
    connect(ui.override_num_rovers_checkbox, SIGNAL(toggled(bool)), this, SLOT(overrideNumRoversCheckboxToggledEventHandler(bool)));
    connect(ui.create_savable_world_checkbox, SIGNAL(toggled(bool)), this, SLOT(createSavableWorldCheckboxToggledEventHandler(bool)));

    connect(this, SIGNAL(updateMapFrameWithCurrentRoverName(QString)), ui.map_frame, SLOT(receiveCurrentRoverName(QString)));

    // Receive waypoint commands from MapFrame
    connect(ui.map_frame, SIGNAL(sendWaypointCmd(WaypointCmd, int, float, float)), this, SLOT(receiveWaypointCmd(WaypointCmd, int, float, float)));
    connect(this, SIGNAL(sendWaypointReached(int)), ui.map_frame, SLOT(receiveWaypointReached(int)));
<<<<<<< HEAD
    
    // Receive virtual fence commands from MapFrame
    connect(ui.map_frame, SIGNAL(sendVirtualFenceCmd(VirtualFenceCmd, float, float, float, float)), this, SLOT(receiveVirtualFenceCmd(VirtualFenceCmd, float, float, float, float)));
=======
>>>>>>> e0abc0b1

    // Receive log messages from contained frames
    connect(ui.map_frame, SIGNAL(sendInfoLogMessage(QString)), this, SLOT(receiveInfoLogMessage(QString)));

    // Add the checkbox handler so we can process events. We have to listen for itemChange events since
    // we don't have a real chackbox with toggle events
    connect(ui.map_selection_list, SIGNAL(itemChanged(QListWidgetItem*)), this, SLOT(mapSelectionListItemChangedHandler(QListWidgetItem*)));

    // Create a subscriber to listen for joystick events
    joystick_subscriber = nh.subscribe("/joy", 1000, &RoverGUIPlugin::joyEventHandler, this);

    emit sendInfoLogMessage("Searching for rovers...");

    // Add discovered rovers to the GUI list
    rover_poll_timer = new QTimer(this);
    connect(rover_poll_timer, SIGNAL(timeout()), this, SLOT(pollRoversTimerEventHandler()));
    rover_poll_timer->start(5000);

    // Setup the initial display parameters for the map
    ui.map_frame->setMapData(map_data);
    ui.map_frame->createPopoutWindow(map_data); // This has to happen before the display radio buttons are set
    ui.map_frame->setDisplayGPSData(ui.gps_checkbox->isChecked());
    ui.map_frame->setDisplayEncoderData(ui.encoder_checkbox->isChecked());
    ui.map_frame->setDisplayEKFData(ui.ekf_checkbox->isChecked());

    // ui.joystick_frame->setHidden(false);
    ui.joystick_frame->setCurrentIndex(0);

    ui.custom_world_path_button->setEnabled(true);
    ui.custom_world_path_button->setStyleSheet("color: white; border:1px solid white; border-radius:12px; padding: 5px;");

    // Make the custom rover number combo box look greyed out to begin with
    ui.custom_num_rovers_combobox->setStyleSheet("color: grey; border:1px solid grey; padding: 1px 0px 1px 3px;");

    ui.tab_widget->setCurrentIndex(0);
    ui.log_tab->setCurrentIndex(0);

    ui.texture_combobox->setItemData(0, QColor(Qt::white), Qt::TextColorRole);

    ui.visualize_simulation_button->setEnabled(false);
    ui.clear_simulation_button->setEnabled(false);
    ui.all_autonomous_button->setEnabled(false);
    ui.all_stop_button->setEnabled(false);

    ui.visualize_simulation_button->setStyleSheet("color: grey; border:2px solid grey; border-radius:12px; padding: 5px;");
    ui.clear_simulation_button->setStyleSheet("color: grey; border:2px solid grey; border-radius:12px; padding: 5px;");
    ui.all_autonomous_button->setStyleSheet("color: grey; border:2px solid grey; border-radius:12px; padding: 5px;");
    ui.all_stop_button->setStyleSheet("color: grey; border:2px solid grey; border-radius:12px; padding: 5px;");

    //QString return_msg = startROSJoyNode();
    //displayLogMessage(return_msg);

    info_log_subscriber = nh.subscribe("/infoLog", 10, &RoverGUIPlugin::infoLogMessageEventHandler, this);
    diag_log_subscriber = nh.subscribe("/diagsLog", 10, &RoverGUIPlugin::diagLogMessageEventHandler, this);

    virtualfence_cmd_publisher = nh.advertise<swarmie_msgs::VirtualFence>("/virtualFence/", 10, true);

    emit updateNumberOfSatellites("<font color='white'>---</font>");

  }

  void RoverGUIPlugin::shutdownPlugin()
  {
    virtualfence_cmd_publisher.shutdown();
    map_data->clear(); // Clear the map and stop drawing before the map_frame is destroyed
    ui.map_frame->clear();
    clearSimulationButtonEventHandler();
    rover_poll_timer->stop();
    stopROSJoyNode();
    ros::shutdown();
  }

void RoverGUIPlugin::saveSettings(qt_gui_cpp::Settings& plugin_settings, qt_gui_cpp::Settings& instance_settings) const
{
}

void RoverGUIPlugin::restoreSettings(const qt_gui_cpp::Settings& plugin_settings, const qt_gui_cpp::Settings& instance_settings)
{
}


// Receives messages from the ROS joystick driver and used them to articulate the gripper and drive the rover.
void RoverGUIPlugin::joyEventHandler(const sensor_msgs::Joy::ConstPtr& joy_msg)
{
  // Are we in autonomous mode? If so do not process manual drive and gripper controls.
  if ( rover_control_state.count(selected_rover_name) == 2 )
  {
    return;
  }

     // Give the array values some helpful names:
    int left_stick_x_axis = 0; // Gripper fingers close and open
    int left_stick_y_axis = 1; // Gripper wrist up and down

    int right_stick_x_axis = 3; // Turn left and right
    int right_stick_y_axis = 4; // Drive forward and backward

    // Note: joystick stick axis output value are between -1 and 1

     if (joystick_publisher)
        {
         // Handle drive commands - BEGIN

        //Set the gui values. Filter values to be large enough to move the physical rover.
        if (joy_msg->axes[right_stick_y_axis] >= 0.1)
        {
            emit joystickDriveForwardUpdate(joy_msg->axes[right_stick_y_axis]);
        }
        if (joy_msg->axes[right_stick_y_axis] <= -0.1)
        {
            emit joystickDriveBackwardUpdate(-joy_msg->axes[right_stick_y_axis]);
        }
        //If value is too small, display 0.
        if (abs(joy_msg->axes[right_stick_y_axis]) < 0.1)
        {
            emit joystickDriveForwardUpdate(0);
            emit joystickDriveBackwardUpdate(0);
        }

        if (joy_msg->axes[right_stick_x_axis] >= 0.1)
        {
	  emit joystickDriveLeftUpdate(joy_msg->axes[right_stick_x_axis]);
        }
        if (joy_msg->axes[right_stick_x_axis] <= -0.1)
        {
	  emit joystickDriveRightUpdate(-joy_msg->axes[right_stick_x_axis]);
        }
        //If value is too small, display 0.
        if (abs(joy_msg->axes[right_stick_x_axis]) < 0.1)
        {
            emit joystickDriveLeftUpdate(0);
            emit joystickDriveRightUpdate(0);
        }

        // Handle drive commands - END

        // Handle gripper commands - BEGIN

        // The joystick output is a 1D vector since it has a direction (-/+) and a magnitude.
        // This vector is processed by the JoystickGripperInterface to produce gripper angle commands
        float wristCommandVector = joy_msg->axes[left_stick_y_axis];
        float fingerCommandVector = joy_msg->axes[left_stick_x_axis];

        // These if statements just determine which GUI element to update.
        if (wristCommandVector >= 0.1)
        {
            emit joystickGripperWristUpUpdate(wristCommandVector);
        }
        if (wristCommandVector <= -0.1)
        {
            emit joystickGripperWristDownUpdate(-wristCommandVector);
        }

        //If value is too small, display 0
        if (abs(wristCommandVector) < 0.1)
        {
            emit joystickGripperWristUpUpdate(0);
            emit joystickGripperWristDownUpdate(0);
        }

        if (fingerCommandVector >= 0.1)
        {
            emit joystickGripperFingersCloseUpdate(fingerCommandVector);
        }

        if (fingerCommandVector <= -0.1)
        {
            emit joystickGripperFingersOpenUpdate(-fingerCommandVector);
        }

        //If value is too small, display 0
        if (abs(fingerCommandVector) < 0.1)
        {
            emit joystickGripperFingersCloseUpdate(0);
            emit joystickGripperFingersOpenUpdate(0);
        }

        // Use the joystick output to generate ROS gripper commands
        // Lock this section so the interface isnt recreated while in use

        if (joystickGripperInterface)
        {
            try {
                joystickGripperInterface->moveWrist(wristCommandVector);
                joystickGripperInterface->moveFingers(fingerCommandVector);
            } catch (JoystickGripperInterfaceNotReadyException e) {
                emit sendInfoLogMessage("Tried to use the joystick gripper interface before it was ready.");
            }

        }
        else
        {
            emit sendInfoLogMessage("Error: joystickGripperInterface has not been instantiated.");
        }

        // Handle gripper commands - END


        joystick_publisher.publish(joy_msg);
     }
}

void RoverGUIPlugin::EKFEventHandler(const ros::MessageEvent<const nav_msgs::Odometry> &event)
{
    const std::string& publisher_name = event.getPublisherName();
    const ros::M_string& header = event.getConnectionHeader();
    ros::Time receipt_time = event.getReceiptTime();

    const boost::shared_ptr<const nav_msgs::Odometry> msg = event.getMessage();

    float x = msg->pose.pose.position.x;
    float y = msg->pose.pose.position.y;

    QString x_str; x_str.setNum(x);
    QString y_str; y_str.setNum(y);
    // Extract rover name from the message source. Publisher is in the format /*rover_name*_MAP
    size_t found = publisher_name.find("_MAP");
    string rover_name = publisher_name.substr(1,found-1);

    // Store map info for the appropriate rover name
    ui.map_frame->addToEKFRoverPath(rover_name, x, y);
}


void RoverGUIPlugin::encoderEventHandler(const ros::MessageEvent<const nav_msgs::Odometry> &event)
{
    const std::string& publisher_name = event.getPublisherName();
    const ros::M_string& header = event.getConnectionHeader();
    ros::Time receipt_time = event.getReceiptTime();

    string topic = header.at("topic");

    const boost::shared_ptr<const nav_msgs::Odometry> msg = event.getMessage();
    float x = msg->pose.pose.position.x;
    float y = msg->pose.pose.position.y;

    QString x_str; x_str.setNum(x);
    QString y_str; y_str.setNum(y);

    // Extract rover name from the message source. Get the topic name from the event header. Can't use publisher_name here because it is just /gazebo.
    size_t found = topic.find("/odom/filtered");
    string rover_name = topic.substr(1,found-1);

    // Store map info for the appropriate rover name
   ui.map_frame->addToEncoderRoverPath(rover_name, x, y);
}


void RoverGUIPlugin::GPSEventHandler(const ros::MessageEvent<const nav_msgs::Odometry> &event)
{
    const std::string& publisher_name = event.getPublisherName();
    const ros::M_string& header = event.getConnectionHeader();
    ros::Time receipt_time = event.getReceiptTime();

    const boost::shared_ptr<const nav_msgs::Odometry> msg = event.getMessage();
    float x = msg->pose.pose.position.x;
    float y = msg->pose.pose.position.y;

    QString x_str; x_str.setNum(x);
    QString y_str; y_str.setNum(y);

    // Extract rover name from the message source. Publisher is in the format /*rover_name*_NAVSAT
    size_t found = publisher_name.find("_NAVSAT");
    string rover_name = publisher_name.substr(1,found-1);

    // Store map info for the appropriate rover name
    ui.map_frame->addToGPSRoverPath(rover_name, x, y);
}

void RoverGUIPlugin::GPSNavSolutionEventHandler(const ros::MessageEvent<const ublox_msgs::NavSOL> &event) {
    const boost::shared_ptr<const ublox_msgs::NavSOL> msg = event.getMessage();

    // Extract rover name from the message source. Publisher is in the format /*rover_name*_UBLOX
    size_t found = event.getPublisherName().find("_UBLOX");
    QString rover_name = event.getPublisherName().substr(1,found-1).c_str();

    // Update the number of sattellites detected for the specified rover
    rover_numSV_state[rover_name.toStdString()] = msg.get()->numSV;

    // only update the label if a rover is selected by the user in the GUI
    // and the number of detected satellites is > 0
    if (selected_rover_name.compare("") != 0 && msg.get()->numSV > 0) {
        // Update the label in the GUI with the selected rover's information
        QString newLabelText = QString::number(rover_numSV_state[selected_rover_name]);
        emit updateNumberOfSatellites("<font color='white'>" + newLabelText + "</font>");
    } else {
        emit updateNumberOfSatellites("<font color='white'>---</font>");
    }
}

 void RoverGUIPlugin::cameraEventHandler(const sensor_msgs::ImageConstPtr& image)
 {
     cv_bridge::CvImagePtr cv_image_ptr;

     try
     {
        cv_image_ptr = cv_bridge::toCvCopy(image);
     }
     catch (cv_bridge::Exception &e)
     {
         ROS_ERROR("In rover_gui_plugin.cpp: cv_bridge exception: %s", e.what());
     }

     int image_cols = cv_image_ptr->image.cols;
     int image_rows = cv_image_ptr->image.rows;
     int image_step = cv_image_ptr->image.step;

     ostringstream cols_stream, rows_stream;
     cols_stream << image_cols;
     rows_stream << image_rows;

     // For debugging
     //QString debug_msg = "Received image ";
     //debug_msg += "(" + QString::number(image_rows) + " x " + QString::number(image_cols) +")";
     //cout << debug_msg.toStdString() << endl;

    // ROS_INFO_STREAM("Image received Size:" + rows_stream.str() + "x" + cols_stream.str());

     // Create QImage to hold the image
     //const uchar* image_buffer = (const uchar*)cv_image_ptr->image.data; // extract the raw data
     QImage qimg(&(image->data[0]), image_cols, image_rows, image_step, QImage::Format_RGB888);
     qimg = qimg.rgbSwapped(); // Convert from RGB to BGR which is the output format for the rovers.
     ui.camera_frame->setImage(qimg);
 }

set<string> RoverGUIPlugin::findConnectedRovers()
{
    set<string> rovers;

    ros::master::V_TopicInfo master_topics;
    ros::master::getTopics(master_topics);

    stringstream ss;

   for (ros::master::V_TopicInfo::iterator it = master_topics.begin() ; it != master_topics.end(); it++)
    {
        const ros::master::TopicInfo& info = *it;

        string rover_name;

        std::size_t found = info.name.find("/status");
          if (found!=std::string::npos)
          {
            rover_name = info.name.substr(1,found-1);

            found = rover_name.find("/"); // Eliminate potential names with / in them
            if (found==std::string::npos)
            {
                rovers.insert(rover_name);
            }
        }
    }

    return rovers;
}

// Receives and stores the status update messages from rovers
void RoverGUIPlugin::statusEventHandler(const ros::MessageEvent<std_msgs::String const> &event)
{
    const ros::M_string& header = event.getConnectionHeader();
    ros::Time receipt_time = ros::Time::now();

    // Extract rover name from the message source

    // This method is used rather than reading the publisher name to accomodate teams that changed the node name.
    string topic = header.at("topic");
    size_t found = topic.find("/status");
    string rover_name = topic.substr(1,found-1);

    const std_msgs::StringConstPtr& msg = event.getMessage();

    string status = msg->data;

    RoverStatus rover_status;
    rover_status.status_msg = status;
    rover_status.timestamp = receipt_time;

    rover_statuses[rover_name] = rover_status;
}

void RoverGUIPlugin::waypointEventHandler(const swarmie_msgs::Waypoint& msg)
{
  emit sendWaypointReached(msg.id);
}

// Counts the number of obstacle avoidance calls
void RoverGUIPlugin::obstacleEventHandler(const ros::MessageEvent<const std_msgs::UInt8> &event)
{
    const std::string& publisher_name = event.getPublisherName();
    const ros::M_string& header = event.getConnectionHeader();
    ros::Time receipt_time = event.getReceiptTime();

    const std_msgs::UInt8ConstPtr& msg = event.getMessage();

    //QString displ = QString("Target number ") + QString::number(msg->data) + QString(" found.");

    // 0 for no obstacle, 1 for right side obstacle, and 2 for left side obsticle
    int code = msg->data;

    if (code != 0)
    {
        emit updateObstacleCallCount("<font color='white'>"+QString::number(++obstacle_call_count)+"</font>");
    }
}

// Takes the published score value from the ScorePlugin and updates the GUI
void RoverGUIPlugin::scoreEventHandler(const ros::MessageEvent<const std_msgs::String> &event) {
    const std::string& publisher_name = event.getPublisherName();
    const ros::M_string& header = event.getConnectionHeader();
    ros::Time receipt_time = event.getReceiptTime();

    const std_msgs::StringConstPtr& msg = event.getMessage();
    std::string tags_collected = msg->data;

    emit updateNumberOfTagsCollected("<font color='white'>"+QString::fromStdString(tags_collected)+"</font>");
}

void RoverGUIPlugin::simulationTimerEventHandler(const rosgraph_msgs::Clock& msg) {

    current_simulated_time_in_seconds = msg.clock.toSec();

    bool updateTimeLabel = ((current_simulated_time_in_seconds - last_current_time_update_in_seconds) >= 1.0) ? (true) : (false);

    // only update the current time once per second; faster update rates make the GUI unstable
    // and in the worst cases it will hang and/or crash
    if (updateTimeLabel == true) {
        emit updateCurrentSimulationTimeLabel("<font color='white'>" +
                                              QString::number(getHours(current_simulated_time_in_seconds)) + " hours, " +
                                              QString::number(getMinutes(current_simulated_time_in_seconds)) + " minutes, " +
                                              QString::number(floor(getSeconds(current_simulated_time_in_seconds))) + " seconds</font>");
        last_current_time_update_in_seconds = current_simulated_time_in_seconds;
    }

    // this catches the case when the /clock timer is not running
    // AKA: when we are not running a simulation
    if (current_simulated_time_in_seconds <= 0.0) {
        return;
    }

    if (is_timer_on == true) {
        if (current_simulated_time_in_seconds >= timer_stop_time_in_seconds) {
            is_timer_on = false;
            emit allStopButtonSignal();
            emit sendInfoLogMessage("\nSimulation timer complete at: " +
                                    QString::number(getHours(current_simulated_time_in_seconds)) + " hours, " +
                                    QString::number(getMinutes(current_simulated_time_in_seconds)) + " minutes, " +
                                    QString::number(getSeconds(current_simulated_time_in_seconds)) + " seconds\n");
        }
    }
}

void RoverGUIPlugin::currentRoverChangedEventHandler(QListWidgetItem *current, QListWidgetItem *previous)
{
    emit sendInfoLogMessage("Selcted Rover Changed");

    if (!current) return; // Check to make sure the current selection isn't null

    // Extract rover name
    string rover_name_and_status = current->text().toStdString();

    // Rover names start at the begining of the rover name and status string and end at the first space
    size_t rover_name_length = rover_name_and_status.find_first_of(" ");
    string ui_rover_name = rover_name_and_status.substr(0, rover_name_length);

    selected_rover_name = ui_rover_name;

    string rover_name_msg = "<font color='white'>Rover: " + selected_rover_name + "</font>";
    QString rover_name_msg_qstr = QString::fromStdString(rover_name_msg);
    ui.rover_name->setText(rover_name_msg_qstr);

    emit sendInfoLogMessage(QString("Selected rover: ") + QString::fromStdString(selected_rover_name));

    // Tell the MapFrame that the currently selected rover changed
    emit updateMapFrameWithCurrentRoverName(QString::fromStdString(selected_rover_name));

    // Attempt to read the simulation model xml file if it exists. If it does not exist assume this is a physical rover.
    const char *name = "GAZEBO_MODEL_PATH";
    char *model_root_cstr;
    model_root_cstr = getenv(name);
    QString model_root(model_root_cstr);

    QString model_path = model_root+"/"+QString::fromStdString(selected_rover_name)+"/model.sdf";

    readRoverModelXML(model_path);

    //Set up subscribers
    image_transport::ImageTransport it(nh);
    camera_subscriber = it.subscribe("/"+selected_rover_name+"/targets/image", 1, &RoverGUIPlugin::cameraEventHandler, this, image_transport::TransportHints("theora"));
    imu_subscriber = nh.subscribe("/"+selected_rover_name+"/imu", 10, &RoverGUIPlugin::IMUEventHandler, this);
    us_center_subscriber = nh.subscribe("/"+selected_rover_name+"/sonarCenter", 10, &RoverGUIPlugin::centerUSEventHandler, this);
    us_left_subscriber = nh.subscribe("/"+selected_rover_name+"/sonarLeft", 10, &RoverGUIPlugin::leftUSEventHandler, this);
    us_right_subscriber = nh.subscribe("/"+selected_rover_name+"/sonarRight", 10, &RoverGUIPlugin::rightUSEventHandler, this);

    emit sendInfoLogMessage(QString("Displaying map for ")+QString::fromStdString(selected_rover_name));

    // Add to the rover map.
    QListWidgetItem* map_selection_item = ui.map_selection_list->item(ui.rover_list->row(current));
    map_selection_item->setCheckState(Qt::Checked);

    // No entry for this rover name
    if ( 0 == rover_control_state.count(selected_rover_name) )
    {
        // Default to joystick
        ui.joystick_control_radio_button->setChecked(true);
        ui.autonomous_control_radio_button->setChecked(false);
        joystickRadioButtonEventHandler(true); // Manually trigger the joystick selected event
        rover_control_state[selected_rover_name]=1;
        emit sendInfoLogMessage("New rover selected");
    }
    else
    {
        int control_state = rover_control_state.find(selected_rover_name)->second;

        switch (control_state)
        {
        case 1: // manual
            ui.joystick_control_radio_button->setChecked(true);
            ui.autonomous_control_radio_button->setChecked(false);
            ui.joystick_frame->setCurrentIndex(0);
            joystickRadioButtonEventHandler(true); // Manually trigger the joystick selected event
            break;
        case 2: // autonomous
            ui.joystick_control_radio_button->setChecked(false);
            ui.autonomous_control_radio_button->setChecked(true);
            ui.joystick_frame->setCurrentIndex(1);
            autonomousRadioButtonEventHandler(true); // Manually trigger the autonomous selected event
            break;
        default:
            emit sendInfoLogMessage("Unknown control state: "+QString::number(control_state));
        }

        emit sendInfoLogMessage("Existing rover selected");
    }

    // only update the number of satellites if a valid rover name has been selected
    if (selected_rover_name.compare("") != 0 && rover_numSV_state[selected_rover_name] > 0) {
        QString newLabelText = QString::number(rover_numSV_state[selected_rover_name]);
        emit updateNumberOfSatellites("<font color='white'>" + newLabelText + "</font>");
    } else {
        emit updateNumberOfSatellites("<font color='white'>---</font>");
    }

    // Enable control mode radio group now that a rover has been selected
    ui.autonomous_control_radio_button->setEnabled(true);
    ui.joystick_control_radio_button->setEnabled(true);
}

void RoverGUIPlugin::pollRoversTimerEventHandler()
{
    //If there are no rovers connected to the GUI, reset the obstacle call count to 0
    if(ui.rover_list->count() == 0)
    {
        obstacle_call_count = 0;
    }

    // Returns rovers that have created a status topic
    set<string>new_rover_names = findConnectedRovers();

    std::set<string> orphaned_rover_names;

    // Calculate which of the old rover names are not in the new list of rovers then clear their maps and control states.
    std::set_difference(rover_names.begin(), rover_names.end(), new_rover_names.begin(), new_rover_names.end(),
        std::inserter(orphaned_rover_names, orphaned_rover_names.end()));

    for (set<string>::iterator it = orphaned_rover_names.begin(); it != orphaned_rover_names.end(); ++it)
    {
        emit sendInfoLogMessage(QString("Clearing interface data for disconnected rover ") + QString::fromStdString(*it));
        map_data->clear(*it);
        ui.map_frame->clear(*it);
        rover_control_state.erase(*it); // Remove the control state for orphaned rovers
        rover_numSV_state.erase(*it);
        rover_statuses.erase(*it);

        // If the currently selected rover disconnected, shutdown its subscribers and publishers
        if (it->compare(selected_rover_name) == 0)
        {
            camera_subscriber.shutdown();
            imu_subscriber.shutdown();
            us_center_subscriber.shutdown();
            us_left_subscriber.shutdown();
            us_right_subscriber.shutdown();
            joystick_publisher.shutdown();

            //Reset selected rover name to empty string
            selected_rover_name = "";
        }

        // For the other rovers that disconnected...

        // Shutdown the subscribers
        status_subscribers[*it].shutdown();
        waypoint_subscribers[*it].shutdown();
        encoder_subscribers[*it].shutdown();
        gps_subscribers[*it].shutdown();
        gps_nav_solution_subscribers[*it].shutdown();
        ekf_subscribers[*it].shutdown();
        rover_diagnostic_subscribers[*it].shutdown();

        // Delete the subscribers
        status_subscribers.erase(*it);
        waypoint_subscribers.erase(*it);
        encoder_subscribers.erase(*it);
        gps_subscribers.erase(*it);
        gps_nav_solution_subscribers.erase(*it);
        ekf_subscribers.erase(*it);
        rover_diagnostic_subscribers.erase(*it);

        // Shudown Publishers
        control_mode_publishers[*it].shutdown();
        waypoint_cmd_publishers[*it].shutdown();

        // Delete Publishers
        control_mode_publishers.erase(*it);
        waypoint_cmd_publishers.erase(*it);


        ui.map_frame->resetWaypointPathForSelectedRover(*it);
    }

    // Wait for a rover to connect
    if (new_rover_names.empty())
    {
        //displayLogMessage("Waiting for rover to connect...");
        selected_rover_name = "";
        rover_control_state.clear();
        rover_numSV_state.clear();
        rover_names.clear();
        ui.rover_list->clearSelection();
        ui.rover_list->clear();
        ui.rover_diags_list->clear();
        ui.map_selection_list->clear();

        // Disable control mode group since no rovers are connected
        ui.autonomous_control_radio_button->setEnabled(false);
        ui.joystick_control_radio_button->setEnabled(false);
        ui.all_autonomous_button->setEnabled(false);
        ui.all_stop_button->setEnabled(false);
        ui.all_autonomous_button->setStyleSheet("color: grey; border:2px solid grey; border-radius:12px; padding: 5px;");
        ui.all_stop_button->setStyleSheet("color: grey; border:2px solid grey; border-radius:12px; padding: 5px;");

    }
    else if (new_rover_names == rover_names)
    {

        // Just update the statuses in ui rover list
        for(int row = 0; row < ui.rover_list->count(); row++)
        {
            QListWidgetItem *item = ui.rover_list->item(row);

            // Extract rover name
            string rover_name_and_status = item->text().toStdString();

            // Rover names start at the begining of the rover name and status string and end at the first space
            size_t rover_name_length = rover_name_and_status.find_first_of(" ");
            string ui_rover_name = rover_name_and_status.substr(0, rover_name_length);

            // Get current status

            RoverStatus updated_rover_status;
            // Build new ui rover list string
            try
            {
                updated_rover_status = rover_statuses.at(ui_rover_name);
            }
            catch (std::out_of_range& e)
            {
                emit sendInfoLogMessage("Error: No status entry for rover " + QString::fromStdString(ui_rover_name));
            }


            // Build new ui rover list string
            QString updated_rover_name_and_status = QString::fromStdString(ui_rover_name)
                                                    + " ("
                                                    + QString::fromStdString(updated_rover_status.status_msg)
                                                    + ")";

            // Update the UI
            item->setText(updated_rover_name_and_status);
        }
    }
    else
    {
    rover_names = new_rover_names;

    emit sendInfoLogMessage("List of connected rovers has changed");
    selected_rover_name = "";
    ui.rover_list->clearSelection();
    ui.rover_list->clear();

    // Also clear the rover diagnostics list
    ui.rover_diags_list->clear();
    ui.map_selection_list->clear();

    //Enable all autonomous button
    ui.all_autonomous_button->setEnabled(true);
    ui.all_autonomous_button->setStyleSheet("color: white; border:2px solid white; border-radius:12px; padding: 5px;");

    // This code is from above. Consider moving into a function or restructuring
    for(set<string>::const_iterator i = rover_names.begin(); i != rover_names.end(); ++i)
    {
        //Set up publishers
        control_mode_publishers[*i]=nh.advertise<std_msgs::UInt8>("/"+*i+"/mode", 10, true); // last argument sets latch to true
        waypoint_cmd_publishers[*i]=nh.advertise<swarmie_msgs::Waypoint>("/"+*i+"/waypoints/cmd", 10, true);


        //Set up subscribers
        status_subscribers[*i] = nh.subscribe("/"+*i+"/status", 10, &RoverGUIPlugin::statusEventHandler, this);
        waypoint_subscribers[*i] = nh.subscribe("/"+*i+"/waypoints", 10, &RoverGUIPlugin::waypointEventHandler, this);
        obstacle_subscribers[*i] = nh.subscribe("/"+*i+"/obstacle", 10, &RoverGUIPlugin::obstacleEventHandler, this);
        encoder_subscribers[*i] = nh.subscribe("/"+*i+"/odom/filtered", 10, &RoverGUIPlugin::encoderEventHandler, this);
        ekf_subscribers[*i] = nh.subscribe("/"+*i+"/odom/ekf", 10, &RoverGUIPlugin::EKFEventHandler, this);
        gps_subscribers[*i] = nh.subscribe("/"+*i+"/odom/navsat", 10, &RoverGUIPlugin::GPSEventHandler, this);
        gps_nav_solution_subscribers[*i] = nh.subscribe("/"+*i+"/navsol", 10, &RoverGUIPlugin::GPSNavSolutionEventHandler, this);
        rover_diagnostic_subscribers[*i] = nh.subscribe("/"+*i+"/diagnostics", 1, &RoverGUIPlugin::diagnosticEventHandler, this);

        RoverStatus rover_status;
        // Build new ui rover list string
        try
        {
            rover_status = rover_statuses.at(*i);
        }
        catch (std::out_of_range& e)
        {
            emit sendInfoLogMessage("No status entry for rover " + QString::fromStdString(*i));
        }

        QString rover_name_and_status = QString::fromStdString(*i) // Add the rover name
                                                + " (" // Delimiters needed for parsing the rover name and status when read
                                                +  QString::fromStdString(rover_status.status_msg) // Add the rover status
                                                + ")";

        QListWidgetItem* new_item = new QListWidgetItem(rover_name_and_status);
        new_item->setForeground(Qt::green);
        ui.rover_list->addItem(new_item);

        // Create the corresponding diagnostic data listwidgetitem
        QListWidgetItem* new_diags_item = new QListWidgetItem("");

        // The user shouldn't be able to select the diagnostic output
        new_diags_item->setFlags(new_diags_item->flags() & ~Qt::ItemIsSelectable);

        ui.rover_diags_list->addItem(new_diags_item);

        // Add the map selection checkbox for this rover
        QListWidgetItem* new_map_selection_item = new QListWidgetItem("");

        // set checkable but not selectable flags
        new_map_selection_item->setFlags(new_map_selection_item->flags() | Qt::ItemIsUserCheckable);
        new_map_selection_item->setFlags(new_map_selection_item->flags() & ~Qt::ItemIsSelectable);
        new_map_selection_item->setCheckState(Qt::Unchecked);

        // Add to the widget list
        ui.map_selection_list->addItem(new_map_selection_item);

    }
    }

    // If rovers have not sent a status message recently mark them as disconnected
    for(int row = 0; row < ui.rover_list->count(); row++)
    {
        QListWidgetItem *rover_item = ui.rover_list->item(row);
        QListWidgetItem *diags_item = ui.rover_diags_list->item(row);

        // Extract rover name
        string rover_name_and_status = rover_item->text().toStdString();

        // Rover names start at the begining of the rover name and status string and end at the first space
        size_t rover_name_length = rover_name_and_status.find_first_of(" ");
        string ui_rover_name = rover_name_and_status.substr(0, rover_name_length);

        // Check the time of last contact with this rover
        RoverStatus rover_status = rover_statuses[ui_rover_name];
        if (ros::Time::now() - rover_status.timestamp < disconnect_threshold)
        {
          rover_item->setForeground(Qt::green);
        }
        else
        {
          rover_item->setForeground(Qt::red);
          diags_item->setForeground(Qt::red);
          diags_item->setText("disconnected");
        }
    }
}

void RoverGUIPlugin::centerUSEventHandler(const sensor_msgs::Range::ConstPtr& msg)
{
    // Temp hardcode max and min because setting the max and min on the controller side causes a problem
    float min_range = 0.01;; // meters
    float max_range = 3;


    //ui.us_frame->setCenterRange(msg->range, msg->min_range, msg->max_range);
    ui.us_frame->setCenterRange(msg->range, min_range, max_range);
 }

void RoverGUIPlugin::rightUSEventHandler(const sensor_msgs::Range::ConstPtr& msg)
{
    // Temp hardcode max and min because setting the max and min on the controller side causes a problem
    float min_range = 0.01;
    float max_range = 3;
    //ui.us_frame->setCenterRange(msg->range, min_range, max_range);

    ui.us_frame->setRightRange(msg->range, min_range, max_range);

//    ui.us_frame->setRightRange(msg->range, msg->min_range, msg->max_range);

}

void RoverGUIPlugin::leftUSEventHandler(const sensor_msgs::Range::ConstPtr& msg)
{
    // Temp hardcode max and min because setting the max and min on the controller side causes a problem
    float min_range = 0.01;;
    float max_range = 3;


    //ui.us_frame->setLeftRange(msg->range, msg->min_range, msg->max_range);
    ui.us_frame->setLeftRange(msg->range, min_range, max_range);
}

void RoverGUIPlugin::IMUEventHandler(const sensor_msgs::Imu::ConstPtr& msg)
{
    ui.imu_frame->setLinearAcceleration( msg->linear_acceleration.x,
                                         msg->linear_acceleration.y,
                                         msg->linear_acceleration.z );

    ui.imu_frame->setAngularVelocity(    msg->angular_velocity.x,
                                         msg->angular_velocity.y,
                                         msg->angular_velocity.z    );

    ui.imu_frame->setOrientation(        msg->orientation.w,
                                         msg->orientation.x,
                                         msg->orientation.y,
                                         msg->orientation.z        );

}

// This handler receives data messages from the diagnostics package. It uses a float array to package the
// data for flexibility. This means callers have to know what data is stored at each poistion.
// When the data we cant to display stabalizes we should consider changing this to a custom
// ROS message type that names the data being stored.
// We extract the sender name from the ROS topic name rather than the publisher node name because that
// tends to be more stable. Sometimes teams rename the nodes but renaming the topics would cause
// other problems for them. This is distinct from the diagnostics log handler which received messages rather
// than continual data readings.
void RoverGUIPlugin::diagnosticEventHandler(const ros::MessageEvent<const std_msgs::Float32MultiArray> &event) {

    const std::string& publisher_name = event.getPublisherName();
    const ros::M_string& header = event.getConnectionHeader();
    ros::Time receipt_time = event.getReceiptTime();

    // Extract rover name from the message source
    string topic = header.at("topic");
    size_t found = topic.find("/diagnostics");
    string rover_name = topic.substr(1,found-1);

    const boost::shared_ptr<const std_msgs::Float32MultiArray> msg = event.getMessage();

    string diagnostic_display = "";

    // Read data from the message array
    int wireless_quality = static_cast<int>(msg->data[0]); // Wireless quality is an integer value
    float byte_rate = msg->data[1]; // Bandwidth used by the wireless interface
    float sim_rate = msg->data[2]; // Simulation update rate

    // Declare the output colour variables
    int red = 255;
    int green = 255;
    int blue = 255;

    // Check whether there is sim update data. Will be < 0 for the sim rate if a physical rover is sending the data.
    // If so assume the diagnostic data is coming from a simulated rover.
    // TODO: replace with a proper message type so we don't need to use in stream flags like this.
    if ( sim_rate < 0 )
    {
        // Change the color of the text based on the link quality. These numbers are from
        // experience but need tuning. The raw quality value is scaled into a new range to make the colors more meaningful
        int quality_max = 70;
        int quality_min = 0;
        int scaled_max = 10;
        int scaled_min = 0;
        int quality_range = quality_max - quality_min; // Max minus min
        int scaled_range = scaled_max - scaled_min; // Scaled to match the experimental quality of the connection. Below 30 should be red = bad
        int scaled_wireless_quality = (((wireless_quality - quality_min)*static_cast<float>(scaled_range))/quality_range) + scaled_min; // scale the quality to the new range

        if (scaled_range != 0)
        {
            green = 255 * scaled_wireless_quality/static_cast<float>(scaled_range);
            red = 255 * (2*scaled_range - (scaled_wireless_quality))/static_cast<float>(2*scaled_range);
        }
        else
        {
            green = 0;
            red = 0;
        }

        blue = 0;

        // Make sure color is in a valid range
        if (green > 255) green = 255;
        if (blue > 255) blue = 255;
        if (red > 255) red = 255;

        if (green < 0) green = 0;
        if (blue < 0) blue = 0;
        if (red < 0) red = 0;

        diagnostic_display = to_string(wireless_quality);

        // Convert the byte rate into a string with units
        // Rate in B/s
        float rate = byte_rate;

        // Conversion factors to make the rate human friendly
        int KB = 1024;
        int MB = 1024*1024;

        string rate_str;
        string units;
        if (rate < KB) {
            rate_str = to_string(rate);
            units = "B/s";
        } else if (rate < MB) {
            rate = rate/KB;
            units = "KB/s";
        } else {
            rate = rate/MB;
            units = "MB/s";
        }

        rate_str = to_string(rate);

        if (rate_str[rate_str.find(".")+1] != '0')
            rate_str = rate_str.erase(rate_str.find(".")+2,string::npos);
        else
            rate_str = rate_str.erase(rate_str.find("."),string::npos);

        diagnostic_display += " | " + rate_str + " " + units;

    }
    else
    {
        string sim_rate_str = to_string(sim_rate);

        // Truncate to 1 digit
        if (sim_rate_str[sim_rate_str.find(".")+1] != '0')
            sim_rate_str = sim_rate_str.erase(sim_rate_str.find(".")+3,string::npos);
        else
            sim_rate_str = sim_rate_str.erase(sim_rate_str.find("."),string::npos);

        red = 255*(1-sim_rate);
        green = 255*sim_rate;
        blue = 0;

        // Make sure color is in a valid range
        if (green > 255) green = 255;
        if (blue > 255) blue = 255;
        if (red > 255) red = 255;

        if (green < 0) green = 0;
        if (blue < 0) blue = 0;
        if (red < 0) red = 0;

        diagnostic_display = sim_rate_str + " sim rate";
    }

    emit sendDiagsDataUpdate(QString::fromStdString(rover_name), QString::fromStdString(diagnostic_display), QColor(red, green, blue));

}

// We use item changed signal as a proxy for the checkbox being clicked
void RoverGUIPlugin::mapSelectionListItemChangedHandler(QListWidgetItem* changed_item)
{
    // Get the rover name associated with this map selction list item
    int row = ui.map_selection_list->row(changed_item);

    // Rover names start at the begining of the rover name and status string and end at the first space
    QListWidgetItem* rover_item = ui.rover_list->item(row);

    // Extract the rover name corresponding to the changed map selection item
    string rover_name_and_status = rover_item->text().toStdString();

    // Rover names start at the begining of the rover name and status string and end at the first space
    size_t rover_name_length = rover_name_and_status.find_first_of(" ");
    string ui_rover_name = rover_name_and_status.substr(0, rover_name_length);

    bool checked = changed_item->checkState();

    emit sendInfoLogMessage("Map selection changed to " + (checked ? QString("true") : QString("false")) + " for rover " + QString::fromStdString(ui_rover_name));

    ui.map_frame->setWhetherToDisplay(ui_rover_name, checked);
}

void RoverGUIPlugin::GPSCheckboxToggledEventHandler(bool checked)
{
    ui.map_frame->setDisplayGPSData(checked);
}

void RoverGUIPlugin::EKFCheckboxToggledEventHandler(bool checked)
{
    ui.map_frame->setDisplayEKFData(checked);
}

void RoverGUIPlugin::encoderCheckboxToggledEventHandler(bool checked)
{
    ui.map_frame->setDisplayEncoderData(checked);
}

void RoverGUIPlugin::globalOffsetCheckboxToggledEventHandler(bool checked)
{
    ui.map_frame->setGlobalOffset(checked);
}

void RoverGUIPlugin::uniqueRoverColorsCheckboxToggledEventHandler(bool checked)
{
    ui.map_frame->setDisplayUniqueRoverColors(checked);
}

// scalable GUI event handlers

void RoverGUIPlugin::cameraDisplayCheckboxToggledEventHandler(bool checked)
{
    ui.camera_display_frame->setHidden(!checked);

    if (ui.camera_display_frame->isHidden() && ui.map_display_frame->isHidden())
    {
        ui.sensor_display_top_frame->setHidden(true);
    }
    else
    {
        ui.sensor_display_top_frame->setHidden(false);
    }
}

void RoverGUIPlugin::mapDisplayCheckboxToggledEventHandler(bool checked)
{
    ui.map_display_frame->setHidden(!checked);

    if (ui.camera_display_frame->isHidden() && ui.map_display_frame->isHidden())
    {
        ui.sensor_display_top_frame->setHidden(true);
    }
    else
    {
        ui.sensor_display_top_frame->setHidden(false);
    }
}

void RoverGUIPlugin::ultrasoundDisplayCheckboxToggledEventHandler(bool checked)
{
    ui.ultrasound_display_frame->setHidden(!checked);

    if (ui.ultrasound_display_frame->isHidden() && ui.imu_display_frame->isHidden() && ui.map_settings_display_frame->isHidden())
    {
        ui.sensor_display_bottom_frame->setHidden(true);
    }
    else
    {
        ui.sensor_display_bottom_frame->setHidden(false);
    }
}

void RoverGUIPlugin::imuDisplayCheckboxToggledEventHandler(bool checked)
{
    ui.imu_display_frame->setHidden(!checked);

    if (ui.ultrasound_display_frame->isHidden() && ui.imu_display_frame->isHidden() && ui.map_settings_display_frame->isHidden())
    {
        ui.sensor_display_bottom_frame->setHidden(true);
    }
    else
    {
        ui.sensor_display_bottom_frame->setHidden(false);
    }
}

void RoverGUIPlugin::mapSettingsDisplayCheckboxToggledEventHandler(bool checked)
{
    ui.map_settings_display_frame->setHidden(!checked);

    if (ui.ultrasound_display_frame->isHidden() && ui.imu_display_frame->isHidden() && ui.map_settings_display_frame->isHidden())
    {
        ui.sensor_display_bottom_frame->setHidden(true);
    }
    else
    {
        ui.sensor_display_bottom_frame->setHidden(false);
    }
}

void RoverGUIPlugin::simulationSetupDisplayCheckboxToggledEventHandler(bool checked)
{
    ui.simulation_setup_frame->setHidden(!checked);
}

void RoverGUIPlugin::simSensorOutputCheckboxToggledEventHandler(bool checked)
{
    ui.sim_sensor_output_frame->setHidden(!checked);
}

void RoverGUIPlugin::logTabDisplayCheckboxToggledEventHandler(bool checked)
{
    ui.log_tab->setHidden(!checked);
}

void RoverGUIPlugin::roverControlsDisplayCheckboxToggledEventHandler(bool checked)
{
    ui.rover_controls_frame->setHidden(!checked);
}

void RoverGUIPlugin::simButtonsDisplayCheckboxToggledEventHandler(bool checked)
{
    ui.sim_buttons_frame->setHidden(!checked);
}

void RoverGUIPlugin::simTimerStatusDisplayCheckboxToggledEventHandler(bool checked)
{
    ui.sim_timer_status_frame->setHidden(!checked);
    // ui.version_frame->setHidden(!checked);
    // ui.rover_info_frame->setHidden(!checked);
}

void RoverGUIPlugin::tabWidgetDisplayCheckboxToggledEventHandler(bool checked)
{
    ui.tab_widget->setHidden(!checked);
}

void RoverGUIPlugin::changeFontEventComboBoxEventHandler(int index)
{
    ui.data_display_frame->setStyleSheet("background-color: rgb(0, 0, 0);\nborder-color: rgb(255, 255, 255);\nfont-size: " + ui.font_size_combobox->currentText() + "px");
    ui.rover_status_frame->setStyleSheet("background-color: rgb(0, 0, 0);\nborder-color: rgb(255, 255, 255);\nfont-size: " + ui.font_size_combobox->currentText() + "px");
}

// end: scalable GUI event handlers

void RoverGUIPlugin::displayDiagLogMessage(QString msg)
{
    if (msg.isEmpty()) msg = "Message is empty";
    if (msg == NULL) msg = "Message was a NULL pointer";


     // replace new lines with <BR> in the message. Uppercase in order to differentiate from <br> below
    msg.replace("\n","<BR>");


    // Prevent the log from growning too large. Maintain a maximum specified size
    // by removing characters from the beginning of the log.
    // Calculate the number of characters in the log. If the log size is larger than the max size specified
    // then find the position of the first newline that reduces the log size to less than the max size.
    // Delete all characters up to that position.
    int overflow = diag_log_messages.size() - max_diag_log_length;

    // Get the position of the the first newline after the overflow amount
    int newline_pos = diag_log_messages.indexOf( "<br>", overflow, Qt::CaseSensitive );

    // If the max size is exceeded and the number of characters to remove is less than
    // the size of the log remove those characters.
    if ( overflow > 0 && newline_pos < diag_log_messages.size() ) {
      diag_log_messages.remove(0, newline_pos);
    }

    diag_log_messages += "<font color='white'>"+msg+"</font><br>";

    ui.diag_log->setText(diag_log_messages);

    QScrollBar *sb = ui.diag_log->verticalScrollBar();
    sb->setValue(sb->maximum());
}

void RoverGUIPlugin::displayInfoLogMessage(QString msg)
{
    if (msg.isEmpty()) msg = "Message is empty";
    if (msg == NULL) msg = "Message was a NULL pointer";

    // replace new lines with <BR> in the message. Uppercase in order to differentiate from <br> below
    msg.replace("\n","<BR>");

    // Prevent the log from growning too large. Maintain a maximum specified size
    // by removing characters from the beginning of the log.
    // Calculate the number of characters in the log. If the log size is larger than the max size specified
    // then find the position of the first newline that reduces the log size to less than the max size.
    // Delete all characters up to that position.
    int overflow = info_log_messages.size() - max_info_log_length;

    // Get the position of the the first newline after the overflow amount
    int newline_pos = info_log_messages.indexOf( "<br>", overflow, Qt::CaseSensitive );

    // If the max size is exceeded and the number of characters to remove is less than
    // the size of the log remove those characters.
    if ( overflow > 0 && newline_pos < info_log_messages.size() ) {
      info_log_messages.remove(0, newline_pos);
    }

    // Use the <br> tag to make log messages atomic for easier deletion later.
    info_log_messages += "<font color='white'>"+msg+"</font><br>";

    ui.info_log->setText(info_log_messages);

    QScrollBar *sb = ui.info_log->verticalScrollBar();
    sb->setValue(sb->maximum());
}

// These button handlers allow the user to select whether to manually pan and zoom the map
// or use auto scaling.
void RoverGUIPlugin::mapAutoRadioButtonEventHandler(bool marked)
{
    if (!marked) return;
    ui.map_frame->setAutoTransform();

}

void RoverGUIPlugin::mapManualRadioButtonEventHandler(bool marked)
{
    if (!marked) return;
    ui.map_frame->setManualTransform();
}


void RoverGUIPlugin::autonomousRadioButtonEventHandler(bool marked)
{
    if (!marked) return;

    rover_control_state[selected_rover_name] = 2;

    std_msgs::UInt8 control_mode_msg;
    control_mode_msg.data = 2; // 2 indicates autonomous control

    control_mode_publishers[selected_rover_name].publish(control_mode_msg);
    emit sendInfoLogMessage(QString::fromStdString(selected_rover_name)+" changed to autonomous control");

    QString return_msg = stopROSJoyNode();
    emit sendInfoLogMessage(return_msg);

    //Enable all stop button
    ui.all_stop_button->setEnabled(true);
    ui.all_stop_button->setStyleSheet("color: white; border:2px solid white; border-radius:12px; padding: 5px;");

    //Hide joystick frame
    ui.joystick_frame->setCurrentIndex(1);

    // disable waypoint input in map frame
    ui.map_frame->disableWaypoints(selected_rover_name);
}

void RoverGUIPlugin::joystickRadioButtonEventHandler(bool marked)
{
    if (!marked) return;

    rover_control_state[selected_rover_name] = 1;
    emit sendInfoLogMessage("Setting up joystick publisher " + QString::fromStdString("/"+selected_rover_name+"/joystick"));

    // Setup joystick publisher
    joystick_publisher = nh.advertise<sensor_msgs::Joy>("/"+selected_rover_name+"/joystick", 10, this);

    // Setup Gripper publishers

    // Have to allocate the joystickGripperInterface on the heap because it derives from QObject which disallows copy constructors
    // Lock this section to prevent the inferface from being changed while in use

    if (joystickGripperInterface != NULL)
    {
        emit sendInfoLogMessage("Redirecting existing Joystick Gripper Interface to " + QString::fromStdString(selected_rover_name));
        joystickGripperInterface->changeRovers(selected_rover_name);
    }
    else
    {
        emit sendInfoLogMessage("Setting up Joystick Gripper Interface for  " + QString::fromStdString(selected_rover_name));
        joystickGripperInterface = new JoystickGripperInterface(nh, selected_rover_name);
    }

    std_msgs::UInt8 control_mode_msg;
    control_mode_msg.data = 1; // 1 indicates manual control

    control_mode_publishers[selected_rover_name].publish(control_mode_msg);
    emit sendInfoLogMessage(QString::fromStdString(selected_rover_name)+" changed to joystick control");\

    QString return_msg = startROSJoyNode();
    emit sendInfoLogMessage(return_msg);

    //Enable all autonomous button
    ui.all_autonomous_button->setEnabled(true);
    ui.all_autonomous_button->setStyleSheet("color: white; border:2px solid white; border-radius:12px; padding: 5px;");

    //Show joystick frame
    // ui.joystick_frame->setHidden(false);
    ui.joystick_frame->setCurrentIndex(0);

    // enable wayoint input in the map frame
    ui.map_frame->enableWaypoints(selected_rover_name);
}

void RoverGUIPlugin::allAutonomousButtonEventHandler()
{
    emit sendInfoLogMessage("changing all rovers to autonomous control...");

    std::string remember_selected_rover_name = selected_rover_name;
    int remember_selected_index = ui.rover_list->currentRow();
    int selected_index = -1; // zero array indexing, ensure last selected index is in range

    // manually trigger the autonomous radio button event for all rovers
    for (set<string>::iterator it = rover_names.begin(); it != rover_names.end(); it++)
    {
        selected_index++;
        selected_rover_name = *it;
        autonomousRadioButtonEventHandler(true);
    }

    // trigger the current rover changed event:
    // if we previously selected a rover, keep that rover selected
    if (remember_selected_index >= 0)
    {
        selected_rover_name = remember_selected_rover_name;
        ui.rover_list->setCurrentItem(ui.rover_list->item(remember_selected_index));
    }
    // otherwise, default to the last rover in the rover list
    else
    {
        ui.rover_list->setCurrentItem(ui.rover_list->item(selected_index));
    }

    ui.joystick_control_radio_button->setEnabled(true);
    ui.autonomous_control_radio_button->setEnabled(true);
    ui.joystick_control_radio_button->setChecked(false);
    ui.autonomous_control_radio_button->setChecked(true);
    ui.joystick_frame->setCurrentIndex(1);

    // Disable all autonomous button
    ui.all_autonomous_button->setEnabled(false);
    ui.all_autonomous_button->setStyleSheet("color: grey; border:2px solid grey; border-radius:12px; padding: 5px;");

    // Experiment Timer START

    // this catches the case when the /clock timer is not running
    // AKA: when we are not running a simulation
    if (current_simulated_time_in_seconds > 0.0) {
        if (ui.simulation_timer_combobox->currentText() == "no time limit") {
            timer_start_time_in_seconds = 0.0;
            timer_stop_time_in_seconds = 0.0;
            is_timer_on = false;
        } else if (ui.simulation_timer_combobox->currentText() == "10 min (Testing)") {
            timer_start_time_in_seconds = current_simulated_time_in_seconds;
            timer_stop_time_in_seconds = timer_start_time_in_seconds + 600.0;
            is_timer_on = true;
            emit sendInfoLogMessage("\nSetting experiment timer to start at: " +
                                    QString::number(getHours(timer_start_time_in_seconds)) + " hours, " +
                                    QString::number(getMinutes(timer_start_time_in_seconds)) + " minutes, " +
                                    QString::number(getSeconds(timer_start_time_in_seconds)) + " seconds");
            ui.simulationTimerStartLabel->setText("<font color='white'>" +
                                                  QString::number(getHours(timer_start_time_in_seconds)) + " hours, " +
                                                  QString::number(getMinutes(timer_start_time_in_seconds)) + " minutes, " +
                                                  QString::number(floor(getSeconds(timer_start_time_in_seconds))) + " seconds</font>");
            emit sendInfoLogMessage("Setting experiment timer to stop at: " +
                                    QString::number(getHours(timer_stop_time_in_seconds)) + " hours, " +
                                    QString::number(getMinutes(timer_stop_time_in_seconds)) + " minutes, " +
                                    QString::number(getSeconds(timer_stop_time_in_seconds)) + " seconds\n");
            ui.simulationTimerStopLabel->setText("<font color='white'>" +
                                                 QString::number(getHours(timer_stop_time_in_seconds)) + " hours, " +
                                                 QString::number(getMinutes(timer_stop_time_in_seconds)) + " minutes, " +
                                                 QString::number(floor(getSeconds(timer_stop_time_in_seconds))) + " seconds</font>");
            ui.simulation_timer_combobox->setEnabled(false);
            ui.simulation_timer_combobox->setStyleSheet("color: grey; border:2px solid grey;");
        } else if (ui.simulation_timer_combobox->currentText() == "20 min (Preliminary)") {
            timer_start_time_in_seconds = current_simulated_time_in_seconds;
            timer_stop_time_in_seconds = timer_start_time_in_seconds + 1200.0;
            is_timer_on = true;
            emit sendInfoLogMessage("\nSetting experiment timer to start at: " +
                                    QString::number(getHours(timer_start_time_in_seconds)) + " hours, " +
                                    QString::number(getMinutes(timer_start_time_in_seconds)) + " minutes, " +
                                    QString::number(getSeconds(timer_start_time_in_seconds)) + " seconds");
            ui.simulationTimerStartLabel->setText("<font color='white'>" +
                                                  QString::number(getHours(timer_start_time_in_seconds)) + " hours, " +
                                                  QString::number(getMinutes(timer_start_time_in_seconds)) + " minutes, " +
                                                  QString::number(floor(getSeconds(timer_start_time_in_seconds))) + " seconds</font>");
            emit sendInfoLogMessage("Setting experiment timer to stop at: " +
                                    QString::number(getHours(timer_stop_time_in_seconds)) + " hours, " +
                                    QString::number(getMinutes(timer_stop_time_in_seconds)) + " minutes, " +
                                    QString::number(getSeconds(timer_stop_time_in_seconds)) + " seconds\n");
            ui.simulationTimerStopLabel->setText("<font color='white'>" +
                                                 QString::number(getHours(timer_stop_time_in_seconds)) + " hours, " +
                                                 QString::number(getMinutes(timer_stop_time_in_seconds)) + " minutes, " +
                                                 QString::number(floor(getSeconds(timer_stop_time_in_seconds))) + " seconds</font>");
            ui.simulation_timer_combobox->setEnabled(false);
            ui.simulation_timer_combobox->setStyleSheet("color: grey; border:2px solid grey;");
        } else if (ui.simulation_timer_combobox->currentText() == "30 min (Preliminary)") {
            timer_start_time_in_seconds = current_simulated_time_in_seconds;
            timer_stop_time_in_seconds = timer_start_time_in_seconds + 1800.0;
            is_timer_on = true;
            emit sendInfoLogMessage("\nSetting experiment timer to start at: " +
                                    QString::number(getHours(timer_start_time_in_seconds)) + " hours, " +
                                    QString::number(getMinutes(timer_start_time_in_seconds)) + " minutes, " +
                                    QString::number(getSeconds(timer_start_time_in_seconds)) + " seconds");
            ui.simulationTimerStartLabel->setText("<font color='white'>" +
                                                  QString::number(getHours(timer_start_time_in_seconds)) + " hours, " +
                                                  QString::number(getMinutes(timer_start_time_in_seconds)) + " minutes, " +
                                                  QString::number(floor(getSeconds(timer_start_time_in_seconds))) + " seconds</font>");
            emit sendInfoLogMessage("Setting experiment timer to stop at: " +
                                    QString::number(getHours(timer_stop_time_in_seconds)) + " hours, " +
                                    QString::number(getMinutes(timer_stop_time_in_seconds)) + " minutes, " +
                                    QString::number(getSeconds(timer_stop_time_in_seconds)) + " seconds\n");
            ui.simulationTimerStopLabel->setText("<font color='white'>" +
                                                 QString::number(getHours(timer_stop_time_in_seconds)) + " hours, " +
                                                 QString::number(getMinutes(timer_stop_time_in_seconds)) + " minutes, " +
                                                 QString::number(floor(getSeconds(timer_stop_time_in_seconds))) + " seconds</font>");
            ui.simulation_timer_combobox->setEnabled(false);
            ui.simulation_timer_combobox->setStyleSheet("color: grey; border:2px solid grey;");
        } else if (ui.simulation_timer_combobox->currentText() == "60 min (Final)") {
            timer_start_time_in_seconds = current_simulated_time_in_seconds;
            timer_stop_time_in_seconds = timer_start_time_in_seconds + 3600.0;
            is_timer_on = true;
            emit sendInfoLogMessage("\nSetting experiment timer to start at: " +
                                    QString::number(getHours(timer_start_time_in_seconds)) + " hours, " +
                                    QString::number(getMinutes(timer_start_time_in_seconds)) + " minutes, " +
                                    QString::number(getSeconds(timer_start_time_in_seconds)) + " seconds");
            ui.simulationTimerStartLabel->setText("<font color='white'>" +
                                                  QString::number(getHours(timer_start_time_in_seconds)) + " hours, " +
                                                  QString::number(getMinutes(timer_start_time_in_seconds)) + " minutes, " +
                                                  QString::number(floor(getSeconds(timer_start_time_in_seconds))) + " seconds</font>");
            emit sendInfoLogMessage("Setting experiment timer to stop at: " +
                                    QString::number(getHours(timer_stop_time_in_seconds)) + " hours, " +
                                    QString::number(getMinutes(timer_stop_time_in_seconds)) + " minutes, " +
                                    QString::number(getSeconds(timer_stop_time_in_seconds)) + " seconds\n");
            ui.simulationTimerStopLabel->setText("<font color='white'>" +
                                                 QString::number(getHours(timer_stop_time_in_seconds)) + " hours, " +
                                                 QString::number(getMinutes(timer_stop_time_in_seconds)) + " minutes, " +
                                                 QString::number(floor(getSeconds(timer_stop_time_in_seconds))) + " seconds</font>");
            ui.simulation_timer_combobox->setEnabled(false);
            ui.simulation_timer_combobox->setStyleSheet("color: grey; border:2px solid grey;");
        }
    }

    // Experiment Timer END
}

double RoverGUIPlugin::getHours(double seconds) {
    if (seconds < 3600.0) return 0.0;

    double hours = 0.0;

    while (seconds >= 3600.0) {
        seconds -= 3600.0;
        hours++;
    }

    return hours;
}

double RoverGUIPlugin::getMinutes(double seconds) {
    double hours = getHours(seconds);
    seconds -= hours * 3600.0;

    if (seconds < 60.0) return 0.0;

    double minutes = 0.0;

    while (seconds >= 60.0) {
        seconds -= 60.0;
        minutes++;
    }

    return minutes;
}

double RoverGUIPlugin::getSeconds(double seconds) {
    double hours = getHours(seconds);
    double minutes = getMinutes(seconds);
    seconds -= (hours * 3600.0) + (minutes * 60.0);

    return seconds;
}

void RoverGUIPlugin::allStopButtonEventHandler()
{
    emit sendInfoLogMessage("changing all rovers to manual control...");

    std::string remember_selected_rover_name = selected_rover_name;
    int remember_selected_index = ui.rover_list->currentRow();
    int selected_index = -1; // zero array indexing, ensure last selected index is in range

    // manually trigger the manual radio button event for all rovers
    for (set<string>::iterator it = rover_names.begin(); it != rover_names.end(); it++)
    {
        selected_index++;
        selected_rover_name = *it;
        joystickRadioButtonEventHandler(true);
    }

    // trigger the current rover changed event:
    // if we previously selected a rover, keep that rover selected
    if (remember_selected_index >= 0)
    {
        selected_rover_name = remember_selected_rover_name;
        ui.rover_list->setCurrentItem(ui.rover_list->item(remember_selected_index));
    }
    // otherwise, default to the last rover in the rover list
    else
    {
        ui.rover_list->setCurrentItem(ui.rover_list->item(selected_index));
    }

    ui.joystick_control_radio_button->setEnabled(true);
    ui.autonomous_control_radio_button->setEnabled(true);
    ui.joystick_control_radio_button->setChecked(true);
    ui.autonomous_control_radio_button->setChecked(false);
    ui.joystick_frame->setCurrentIndex(0);

    //Disable all stop button
    ui.all_stop_button->setEnabled(false);
    ui.all_stop_button->setStyleSheet("color: grey; border:2px solid grey; border-radius:12px; padding: 5px;");

    // reset the simulation timer variables
    ui.simulation_timer_combobox->setEnabled(true);
    ui.simulation_timer_combobox->setStyleSheet("color: white; border:1px solid white; padding: 1px 0px 1px 3px");
    ui.simulationTimerStartLabel->setText("<font color='white'>---</font>");
    ui.simulationTimerStopLabel->setText("<font color='white'>---</font>");
    timer_start_time_in_seconds = 0.0;
    timer_stop_time_in_seconds = 0.0;

    if (is_timer_on == true) {
        is_timer_on = false;
        emit sendInfoLogMessage("\nSimulation timer cancelled at: " +
                                QString::number(getHours(current_simulated_time_in_seconds)) + " hours, " +
                                QString::number(getMinutes(current_simulated_time_in_seconds)) + " minutes, " +
                                QString::number(getSeconds(current_simulated_time_in_seconds)) + " seconds\n");
    }
}

// Get the path to the world file containing the custom distribution from the user
void RoverGUIPlugin::customWorldButtonEventHandler()
{
    const char *name = "SWARMATHON_APP_ROOT";
    char *app_root_cstr;
    app_root_cstr = getenv(name);
    QString app_root = QString(app_root_cstr) + "/simulation/worlds/";

    // NOTE: passing a parent widget here (aka, our "widget" variable) will style the dialog box
    //     in the same manner as the RQT rover GUI, currently with a black background and unreadable
    //     gray text; meanwhile, passing in a null value results in the default operating system
    //     style to be used
    QString path = QFileDialog::getOpenFileName(/*widget*/ NULL, tr("Open File"),
                                                    app_root,
                                                    tr("Gazebo World File (*.world)"));

    sim_mgr.setCustomWorldPath(path);
    emit sendInfoLogMessage("User selected custom world path: " + path);

    // Extract the base filename for short display
    QFileInfo fi=path;
    ui.custom_world_path->setText(fi.baseName());
}

// Enable or disable custom distributions
void RoverGUIPlugin::customWorldRadioButtonEventHandler(bool toggled)
{
    ui.custom_world_path_button->setEnabled(toggled);
    ui.number_of_tags_combobox->setEnabled(!toggled);

    // Set the button color to reflect whether or not it is disabled
    // Clear the sim path if custom distribution it deselected
    if(toggled)
    {
        ui.custom_world_path_button->setStyleSheet("color: white; border:2px solid white; border-radius:12px; padding: 5px;");

        ui.number_of_tags_label->setStyleSheet("color: grey;");
        ui.number_of_tags_combobox->setStyleSheet("color: grey; border:2px solid grey; padding: 1px 0px 1px 3px");
    }
    else
    {
        sim_mgr.setCustomWorldPath("");
        ui.custom_world_path->setText("");
        ui.custom_world_path_button->setStyleSheet("color: grey; border:2px solid grey; border-radius:12px; padding: 5px;");

        ui.number_of_tags_label->setStyleSheet("color: white;");
        ui.number_of_tags_combobox->setStyleSheet("color: white; border:2px solid white; padding: 1px 0px 1px 3px");
    }
}

// Currently, we cannot use the power law distribution with custon numbers of cubes.
// I.E., we always use 256 tags, so disable the option to change the number of cubes when
// generating a power law distribution. If we add dynamic power law distribution generation
// in the future this block can be removed.
void RoverGUIPlugin::powerlawDistributionRadioButtonEventHandler(bool toggled)
{
    ui.number_of_tags_combobox->setEnabled(!toggled);

    if(!toggled)
    {
        ui.number_of_tags_label->setStyleSheet("color: white;");
        ui.number_of_tags_combobox->setStyleSheet("color: white; border:2px solid white; padding: 1px 0px 1px 3px");
    }
    else
    {
        ui.number_of_tags_label->setStyleSheet("color: grey;");
        ui.number_of_tags_combobox->setStyleSheet("color: grey; border:2px solid grey; padding: 1px 0px 1px 3px");
    }
}

void RoverGUIPlugin::unboundedRadioButtonEventHandler(bool toggled)
{
    ui.unbounded_arena_size_combobox->setEnabled(toggled);

    if(toggled)
    {
        ui.unbounded_arena_size_label->setStyleSheet("color: white;");
        ui.unbounded_arena_size_combobox->setStyleSheet("color: white; border:2px solid white; padding: 1px 0px 1px 3px");
    }
    else
    {
        ui.unbounded_arena_size_label->setStyleSheet("color: grey;");
        ui.unbounded_arena_size_combobox->setStyleSheet("color: grey; border:2px solid grey; padding: 1px 0px 1px 3px");
    }
}

void RoverGUIPlugin::mapPopoutButtonEventHandler()
{
    ui.map_frame->popout();
}

void RoverGUIPlugin::buildSimulationButtonEventHandler()
{

    emit sendInfoLogMessage("Building simulation...");

    ui.build_simulation_button->setEnabled(false);
    ui.build_simulation_button->setStyleSheet("color: grey; border:2px solid grey; border-radius:12px; padding: 5px;");

    QString return_msg;

    if (sim_mgr.isGazeboServerRunning())
    {
        emit sendInfoLogMessage("A gazebo server simulation process is already running. Restart the Swarmathon GUI to clear.");
        return;
    }

    QProcess* sim_server_process = sim_mgr.startGazeboServer();
    connect(sim_server_process, SIGNAL(finished(int)), this, SLOT(gazeboServerFinishedEventHandler()));

    if (ui.final_radio_button->isChecked() && !ui.create_savable_world_checkbox->isChecked())
    {
         arena_dim = 23.1;
         addFinalsWalls();
         emit sendInfoLogMessage(QString("Set arena size to ")+QString::number(arena_dim)+"x"+QString::number(arena_dim));
    }
    else if (ui.prelim_radio_button->isChecked() && !ui.create_savable_world_checkbox->isChecked())
    {
        arena_dim = 15;
        addPrelimsWalls();
        emit sendInfoLogMessage(QString("Set arena size to ")+QString::number(arena_dim)+"x"+QString::number(arena_dim));
    }
    else
    {
        arena_dim = ui.unbounded_arena_size_combobox->currentText().toInt();
        emit sendInfoLogMessage(QString("Set arena size to ")+QString::number(arena_dim)+"x"+QString::number(arena_dim)+" with no barriers");
    }

    if(!ui.create_savable_world_checkbox->isChecked())
    {
        if (ui.texture_combobox->currentText() == "Gravel")
        {
            emit sendInfoLogMessage("Adding gravel ground plane...");
            return_msg = sim_mgr.addGroundPlane("mars_ground_plane");
            emit sendInfoLogMessage(return_msg);
        }
        else if (ui.texture_combobox->currentText() == "KSC Concrete")
        {
            emit sendInfoLogMessage("Adding concrete ground plane...");
            return_msg = sim_mgr.addGroundPlane("concrete_ground_plane");
            emit sendInfoLogMessage(return_msg);
        }
        else if (ui.texture_combobox->currentText() == "Car park")
        {
            emit sendInfoLogMessage("Adding carpark ground plane...");
            return_msg = sim_mgr.addGroundPlane("carpark_ground_plane");
            emit sendInfoLogMessage(return_msg);
        }
        else
        {
            emit sendInfoLogMessage("Unknown ground plane...");
        }
    }
    else
    {
        emit sendInfoLogMessage("Not using a ground plane texture...");
    }

    if(!ui.create_savable_world_checkbox->isChecked())
    {
        emit sendInfoLogMessage("Adding collection disk...");
        float collection_disk_radius = 0.5; // meters
        sim_mgr.addModel("collection_disk", "collection_disk", 0, 0, 0, collection_disk_radius);
        score_subscriber = nh.subscribe("/collectionZone/score", 10, &RoverGUIPlugin::scoreEventHandler, this);
        simulation_timer_subscriber = nh.subscribe("/clock", 10, &RoverGUIPlugin::simulationTimerEventHandler, this);
    }
    else
    {
        emit sendInfoLogMessage("Not adding collection disk...");
    }

    if(!ui.create_savable_world_checkbox->isChecked())
    {
        int n_rovers_created = 0;
        int n_rovers = 3;
        if (ui.final_radio_button->isChecked()) n_rovers = 6;

        // If the user chose to override the number of rovers to add to the simulation read the selected value
        // Please notice that this will override "n_rovers = 6" above if the final radio button is selected
        if (ui.override_num_rovers_checkbox->isChecked()) n_rovers = ui.custom_num_rovers_combobox->currentText().toInt();

        QProgressDialog progress_dialog;
        progress_dialog.setWindowTitle("Creating rovers");
        progress_dialog.setCancelButton(NULL); // no cancel button
        progress_dialog.setWindowModality(Qt::ApplicationModal);
        progress_dialog.setWindowFlags(progress_dialog.windowFlags() | Qt::WindowStaysOnTopHint);
        progress_dialog.resize(500, 50);
        progress_dialog.show();

        QString rovers[8] = {"achilles", "aeneas", "ajax", "diomedes", "hector", "paris", "thor", "zeus"};

        QColor rover_colors[8] = { /* green         */ QColor(  0, 255,   0),
                                   /* yellow        */ QColor(255, 255,   0),
                                   /* white         */ QColor(255, 255, 255),
                                   /* red           */ QColor(255,   0,   0),
                                   /* deep sky blue */ QColor(  0, 191, 255),
                                   /* hot pink      */ QColor(255, 105, 180),
                                   /* chocolate     */ QColor(210, 105,  30),
                                   /* indigo        */ QColor( 75,   0, 130) };

        /**
         * The distance to the rover from a corner position is calculated differently
         * than the distance to a cardinal position.
         *
         * The cardinal direction rovers are a straightforward calculation where:
         *     a = the distance to the edge of the collection zone
         *         i.e., 1/2 of the collection zone square side length
         *     b = the 50cm distance required by the rules for placing the rover
         *     c = offset for the simulation for the center of the rover (30cm)
         *         i.e., the rover position is at the center of its body
         *
         * The corner rovers use trigonometry to calculate the distance where each
         * value of d, e, and f, are the legs to an isosceles right triangle. In
         * other words, we are calculating and summing X and Y offsets to position
         * the rover.
         *     d = a
         *     e = xy offset to move the rover 50cm from the corner of the collection zone
         *     f = xy offset to move the rover 30cm to account for its position being
         *         calculated at the center of its body
         *
         *                       *  *          d = 0.508m
         *                     *      *        e = 0.354m
         *                   *          *    + f = 0.212m
         *                 *     /*     *    ------------
         *                 *    / | f *            1.072m
         *                   * /--| *
         *                    /* *
         *                   / | e
         *                  /--|
         *     *************
         *     *          /|
         *     *         / |
         *     *        /  | d                 a = 0.508m
         *     *       /   |     *********     b = 0.500m
         *     *      /    |     *       *   + c = 0.300m
         *     *     *-----|-----*---*   *   ------------
         *     *        a  *  b  * c     *         1.308m
         *     *           *     *********
         *     *           *
         *     *           *
         *     *           *
         *     *************
         */
        QPointF rover_positions[8] =
        {
          /* cardinal rovers: North, East, South, West */
          QPointF(-1.308,  0.000), // 1.308 = distance_from_center_to_edge_of_collection_zone
          QPointF( 0.000, -1.308), //             + 50 cm distance to rover
          QPointF( 1.308,  0.000), //             + 30 cm distance_from_center_of_rover_to_edge_of_rover
          QPointF( 0.000,  1.308), // 1.308m = 0.508m + 0.5m + 0.3m

          /* corner rovers: Northeast, Southwest */
          QPointF( 1.072,  1.072), // 1.072 = diagonal_distance_from_center_to_edge_of_collection_zone
          QPointF(-1.072, -1.072), //             + diagonal_distance_to_move_50cm
                                   //             + diagonal_distance_to_move_30cm
                                   // 1.072m = 0.508 + 0.354 + 0.212

          /* corner rovers: Northwest, Southeast */
          QPointF(-1.072,  1.072),
          QPointF( 1.072, -1.072)
        };

        /* In this case, the yaw is the value that turns rover "left" and "right" */
        float rover_yaw[8] =
        {
           0.000, //  0.00 * PI
           1.571, //  0.50 * PI
          -3.142, // -1.00 * PI
          -1.571, // -0.50 * PI
          -2.356, // -0.75 * PI
           0.785, //  0.25 * PI
          -0.785, // -0.25 * PI
           2.356  //  0.75 * PI
        };

        // Add rovers to the simulation and start the associated ROS nodes
        for (int i = 0; i < n_rovers; i++)
        {
            // add the global offset for sim rovers
            ui.map_frame->setGlobalOffsetForRover(rovers[i].toStdString(), rover_positions[i].x(), rover_positions[i].y());
            ui.map_frame->setUniqueRoverColor(rovers[i].toStdString(), rover_colors[i]);

            emit sendInfoLogMessage("Adding rover "+rovers[i]+"...");
            return_msg = sim_mgr.addRover(rovers[i], rover_positions[i].x(), rover_positions[i].y(), 0, 0, 0, rover_yaw[i]);
            emit sendInfoLogMessage(return_msg);

            emit sendInfoLogMessage("Starting rover node for "+rovers[i]+"...");
            return_msg = sim_mgr.startRoverNode(rovers[i]);
            emit sendInfoLogMessage(return_msg);

            progress_dialog.setValue((++n_rovers_created)*100.0f/n_rovers);
            qApp->processEvents(QEventLoop::ExcludeUserInputEvents);

            if(i == 0)
            {
              sleep(rover_load_delay); // Gives plugins enough time to finish loading
            }
        }
    }
    else
    {
        emit sendInfoLogMessage("Not creating rovers...");
    }

    if (ui.powerlaw_distribution_radio_button->isChecked())
    {
       emit sendInfoLogMessage("Adding powerlaw distribution of targets...");
       return_msg = addPowerLawTargets();
       emit sendInfoLogMessage(return_msg);
    }
    else if (ui.uniform_distribution_radio_button->isChecked())
    {
       emit sendInfoLogMessage("Adding uniform distribution of targets...");
       return_msg = addUniformTargets();
       emit sendInfoLogMessage(return_msg);
    }
    else if (ui.clustered_distribution_radio_button->isChecked())
    {
       emit sendInfoLogMessage("Adding clustered distribution of targets...");
       return_msg = addClusteredTargets();
       emit sendInfoLogMessage(return_msg);
    }

    // add walls given nw corner (x,y) and height and width (in meters)

    //addWalls(-arena_dim/2, -arena_dim/2, arena_dim, arena_dim);

    //   // Test rover movement
    //   displayLogMessage("Moving aeneas");
    //   return_msg = sim_mgr.moveRover("aeneas", 10, 0, 0);
    //   displayLogMessage(return_msg);

    //displayLogMessage("Starting the gazebo client to visualize the simulation.");
    //sim_mgr.startGazeboClient();

    ui.visualize_simulation_button->setEnabled(true);
    ui.clear_simulation_button->setEnabled(true);

    ui.visualize_simulation_button->setStyleSheet("color: white;border:1px solid white; border-radius:12px; padding: 5px;");
    ui.clear_simulation_button->setStyleSheet("color: white;border:1px solid white; border-radius:12px; padding: 5px;");

    ui.simulation_timer_combobox->setEnabled(true);
    ui.simulation_timer_combobox->setStyleSheet("color: white; border:1px solid white; padding: 1px 0px 1px 3px");

    emit sendInfoLogMessage("Finished building simulation.");

    if (ui.start_visualization_on_build_checkbox->isChecked())
    {
        // Visualize the simulation by default call button event handler
        visualizeSimulationButtonEventHandler();
        display_sim_visualization = true;
    }
    else
    {
        display_sim_visualization = false;
    }
}

void RoverGUIPlugin::clearSimulationButtonEventHandler()
{
    if (!sim_mgr.isGazeboServerRunning())
    {
        emit sendInfoLogMessage("Simulation is not running.");

        return;
    }

    emit sendInfoLogMessage("Ending simulation...");

    QProgressDialog progress_dialog;
    progress_dialog.setWindowTitle("Shutting Down Rovers");
    progress_dialog.setCancelButton(NULL); // no cancel button
    progress_dialog.setWindowModality(Qt::ApplicationModal);
    progress_dialog.setWindowFlags(progress_dialog.windowFlags() | Qt::WindowStaysOnTopHint);
    progress_dialog.resize(500, 50);
    progress_dialog.show();

    QString return_msg;
    float count = 0.0f;

    // Make a copy of the rover names because stopRoverNode will cause the original set to change
    set<string> rover_names_copy = rover_names;

    for(set<string>::const_iterator i = rover_names_copy.begin(); i != rover_names_copy.end(); ++i)
    {
        return_msg += sim_mgr.stopRoverNode(QString::fromStdString(*i));
        return_msg += "<br>";
        progress_dialog.setValue((++count)*100.0f/rover_names_copy.size());
        qApp->processEvents(QEventLoop::ExcludeUserInputEvents);
    }

    // Unsubscribe from topics

    emit sendInfoLogMessage("Shutting down subscribers...");

    for (map<string,ros::Subscriber>::iterator it=encoder_subscribers.begin(); it!=encoder_subscribers.end(); ++it)
      {
	qApp->processEvents(QEventLoop::ExcludeUserInputEvents);
	it->second.shutdown();
      }

    encoder_subscribers.clear();

    for (map<string,ros::Subscriber>::iterator it=gps_subscribers.begin(); it!=gps_subscribers.end(); ++it) {
      qApp->processEvents(QEventLoop::ExcludeUserInputEvents);
      it->second.shutdown();
    }

    for (map<string,ros::Subscriber>::iterator it=gps_nav_solution_subscribers.begin(); it!=gps_nav_solution_subscribers.end(); ++it) {
      qApp->processEvents(QEventLoop::ExcludeUserInputEvents);
      it->second.shutdown();
    }

    gps_subscribers.clear();
    gps_nav_solution_subscribers.clear();

    for (map<string,ros::Subscriber>::iterator it=ekf_subscribers.begin(); it!=ekf_subscribers.end(); ++it) {
      qApp->processEvents(QEventLoop::ExcludeUserInputEvents);
      it->second.shutdown();
    }

    ekf_subscribers.clear();
    us_center_subscriber.shutdown();
    us_left_subscriber.shutdown();
    us_right_subscriber.shutdown();
    imu_subscriber.shutdown();

    // Possible error - the following seems to shutdown all subscribers not just those from simulation

    for (map<string,ros::Subscriber>::iterator it=status_subscribers.begin(); it!=status_subscribers.end(); ++it)
      {
	qApp->processEvents(QEventLoop::ExcludeUserInputEvents);
	it->second.shutdown();
      }
    status_subscribers.clear();

    for (map<string,ros::Subscriber>::iterator it=waypoint_subscribers.begin(); it!=waypoint_subscribers.end(); ++it)
      {
	qApp->processEvents(QEventLoop::ExcludeUserInputEvents);
	it->second.shutdown();
      }
    waypoint_subscribers.clear();

    for (map<string,ros::Subscriber>::iterator it=obstacle_subscribers.begin(); it!=obstacle_subscribers.end(); ++it)
      {
	qApp->processEvents(QEventLoop::ExcludeUserInputEvents);
	it->second.shutdown();
      }

    obstacle_subscribers.clear();
    score_subscriber.shutdown();
    simulation_timer_subscriber.shutdown();
    camera_subscriber.shutdown();

    emit sendInfoLogMessage("Shutting down publishers...");

    for (map<string,ros::Publisher>::iterator it=control_mode_publishers.begin(); it!=control_mode_publishers.end(); ++it)
      {
	qApp->processEvents(QEventLoop::ExcludeUserInputEvents);
	it->second.shutdown();
      }
    control_mode_publishers.clear();

    for (map<string,ros::Publisher>::iterator it=waypoint_cmd_publishers.begin(); it!=waypoint_cmd_publishers.end(); ++it)
      {
	qApp->processEvents(QEventLoop::ExcludeUserInputEvents);
	it->second.shutdown();
      }
    waypoint_cmd_publishers.clear();


    return_msg += sim_mgr.stopGazeboClient();
    qApp->processEvents(QEventLoop::ExcludeUserInputEvents);
    return_msg += "<br>";
    return_msg += sim_mgr.stopGazeboServer();
    qApp->processEvents(QEventLoop::ExcludeUserInputEvents);
    emit sendInfoLogMessage(return_msg);

    ui.visualize_simulation_button->setEnabled(false);
    ui.build_simulation_button->setEnabled(true);
    ui.clear_simulation_button->setEnabled(false);
    display_sim_visualization = false;


    ui.build_simulation_button->setStyleSheet("color: white; border:1px solid white; border-radius:12px; padding: 5px;");
    ui.visualize_simulation_button->setStyleSheet("color: grey; border:2px solid grey; border-radius:12px; padding: 5px;");
    ui.clear_simulation_button->setStyleSheet("color: grey; border:2px solid grey; border-radius:12px; padding: 5px;");

    // reset waypoints
    ui.map_frame->resetAllWaypointPaths();

    // Clear the task status values
    obstacle_call_count = 0;
    emit updateObstacleCallCount("<font color='white'>0</font>");
    emit updateNumberOfTagsCollected("<font color='white'>0</font>");
    emit updateNumberOfSatellites("<font color='white'>---</font>");

    // reset the simulation timer variables
    ui.simulation_timer_combobox->setEnabled(true);
    ui.simulation_timer_combobox->setStyleSheet("color: white; border:1px solid white; padding: 1px 0px 1px 3px");
    ui.simulationTimerStartLabel->setText("<font color='white'>---</font>");
    ui.simulationTimerStopLabel->setText("<font color='white'>---</font>");
    ui.currentSimulationTimeLabel->setText("<font color='white'>---</font>");
    timer_start_time_in_seconds = 0.0;
    timer_stop_time_in_seconds = 0.0;
    current_simulated_time_in_seconds = 0.0;
    last_current_time_update_in_seconds = 0.0;
    is_timer_on = false;
}

void RoverGUIPlugin::visualizeSimulationButtonEventHandler()
{
    if (!sim_mgr.isGazeboServerRunning())
    {
        emit sendInfoLogMessage("Simulation is not running.");

        return;
    }

    QString return_msg;
    // toggle visualize or not
    display_sim_visualization = !display_sim_visualization;

    if (display_sim_visualization)
    {
        emit sendInfoLogMessage("Visualizing simulation...");

        QProcess* sim_client_process = sim_mgr.startGazeboClient();
    }
    else
    {
        emit sendInfoLogMessage("Ending visualization...");

        return_msg = sim_mgr.stopGazeboClient();
        emit sendInfoLogMessage(return_msg);
    }

}

QString RoverGUIPlugin::startROSJoyNode()
{
    if (!joy_process)
    {

        QString argument = "rosrun joy joy_node";

        joy_process = new QProcess();

        joy_process->start("sh", QStringList() << "-c" << argument);

       // joy_process->waitForStarted();

        return "Started the joystick node.";

    }
    else
    {
        return "The joystick node is already running.";
    }
}

QString RoverGUIPlugin::stopROSJoyNode()
{
   //return "Do nothing for debug";

    if (joy_process)
    {
        joy_process->terminate();
        joy_process->waitForFinished();
        delete joy_process;
        joy_process = NULL;

        return "Stopped the running joystick node.";

    }
    else
    {
        return "Tried to stop the joystick node but it isn't running.";
    }
}

QString RoverGUIPlugin::addUniformTargets()
{
    QString number_of_tags = ui.number_of_tags_combobox->currentText();

    QProgressDialog progress_dialog;
    progress_dialog.setWindowTitle("Placing " + number_of_tags + " Targets");
    progress_dialog.setCancelButton(NULL); // no cancel button
    progress_dialog.setWindowModality(Qt::ApplicationModal);
    progress_dialog.resize(500, 50);
    progress_dialog.setWindowFlags(progress_dialog.windowFlags() | Qt::WindowStaysOnTopHint);
    progress_dialog.show();

    QString output;

    float proposed_x;
    float proposed_y;

    // d is the distance from the center of the arena to the boundary minus the barrier clearance, i.e. the region where tags can be placed
    // is d - U(0,2d) where U(a,b) is a uniform distribition bounded by a and b.
    // (before checking for collisions including the collection disk at the center)
    float d = arena_dim/2.0-(barrier_clearance+target_cluster_size_1_clearance);

    progress_dialog.setValue(0.0);
    qApp->processEvents(QEventLoop::ExcludeUserInputEvents);

    for (int i = 0; i < number_of_tags.toInt(); i++)
    {
        do
        {
            emit sendInfoLogMessage("Tried to place target "+QString::number(0)+" at " + QString::number(proposed_x) + " " + QString::number(proposed_y) + "...");
            proposed_x = d - ((float) rand()) / RAND_MAX*2*d;
            proposed_y = d - ((float) rand()) / RAND_MAX*2*d;
        }
        while (sim_mgr.isLocationOccupied(proposed_x, proposed_y, target_cluster_size_1_clearance));

        emit sendInfoLogMessage("<font color=green>Succeeded.</font>");
        output = sim_mgr.addModel(QString("at")+QString::number(0),  QString("at")+QString::number(i), proposed_x, proposed_y, 0, target_cluster_size_1_clearance);
        progress_dialog.setValue(i*100.0f/number_of_tags.toInt());
        qApp->processEvents(QEventLoop::ExcludeUserInputEvents);
    }

    emit sendInfoLogMessage("Placed " + number_of_tags + " single targets");

    return output;
}

QString RoverGUIPlugin::addClusteredTargets()
{
    QString number_of_tags = ui.number_of_tags_combobox->currentText();
    int cluster_length = 0;
    int cluster_width = 0;

    switch(number_of_tags.toInt())
    {
        case 256:
            cluster_length = 8;
            cluster_width = 8;
            break;
        case 128:
            cluster_length = 8;
            cluster_width = 4;
            break;
        case 64:
            cluster_length = 4;
            cluster_width = 4;
            break;
        case 32:
            cluster_length = 4;
            cluster_width = 2;
            break;
        case 16:
            cluster_length = 2;
            cluster_width = 2;
            break;
        case 0:
            cluster_length = 0;
            cluster_width = 0;
        default:
            cluster_length = 1;
            cluster_width = 1;
    }

    QProgressDialog progress_dialog;
    progress_dialog.setWindowTitle("Placing " + number_of_tags + " Targets into four " + QString::number(cluster_length) + " x " + QString::number(cluster_width) + " clusters");
    progress_dialog.setCancelButton(NULL); // no cancel button
    progress_dialog.setWindowModality(Qt::ApplicationModal);
    progress_dialog.setWindowFlags(progress_dialog.windowFlags() | Qt::WindowStaysOnTopHint);
    progress_dialog.resize(500, 50);
    progress_dialog.show();

    QString output;

    float proposed_x, proposed_x2;
    float proposed_y, proposed_y2;

    float target_cluster_clearance = target_cluster_size_1_clearance * ((cluster_length > cluster_width) ? (cluster_length) : (cluster_width));
    float d = arena_dim/2.0-(barrier_clearance+target_cluster_clearance);
    int cube_index = 0;

    progress_dialog.setValue(0.0);
    qApp->processEvents(QEventLoop::ExcludeUserInputEvents);

    // Four piles
    for (int i = 0; i < 4; i++)
    {
        do
        {
            emit sendInfoLogMessage("Tried to place cluster "+QString::number(i)+" at " + QString::number(proposed_x) + " " + QString::number(proposed_y));
            proposed_x = d - ((float) rand()) / RAND_MAX*2*d;
            proposed_y = d - ((float) rand()) / RAND_MAX*2*d;
        }
        while (sim_mgr.isLocationOccupied(proposed_x, proposed_y, target_cluster_clearance));

        proposed_y2 = proposed_y - (target_cluster_size_1_clearance * cluster_length);

        for(int j = 0; j < cluster_length; j++) {
            proposed_x2 = proposed_x - (target_cluster_size_1_clearance * cluster_width);

            for(int k = 0; k < cluster_width; k++) {
                output += sim_mgr.addModel(QString("at")+QString::number(0),  QString("at")+QString::number(cube_index), proposed_x2, proposed_y2, 0, target_cluster_size_1_clearance);
                proposed_x2 += target_cluster_size_1_clearance;
                cube_index++;
                progress_dialog.setValue(cube_index*100.0f/256);
                qApp->processEvents(QEventLoop::ExcludeUserInputEvents);
            }

            proposed_y2 += target_cluster_size_1_clearance;
        }

        emit sendInfoLogMessage("<font color=green>Succeeded.</font>");
    }

    emit sendInfoLogMessage("Placed four " + QString::number(cluster_length) + " x " + QString::number(cluster_width) + " clusters of targets");

    return output;
}

QString RoverGUIPlugin::addPowerLawTargets()
{
    QProgressDialog progress_dialog;
    progress_dialog.setWindowTitle("Placing 256 Targets into 85 Clusters (Power Law pattern)");
    progress_dialog.setCancelButton(NULL); // no cancel button
    progress_dialog.setWindowModality(Qt::ApplicationModal);
    progress_dialog.setWindowFlags(progress_dialog.windowFlags() | Qt::WindowStaysOnTopHint);
    progress_dialog.resize(500, 50);
    progress_dialog.show();


    float total_number_of_clusters = 85;
    float clusters_placed = 0;
    int cube_index = 0;

    QString output = "";

    float proposed_x, proposed_x2;
    float proposed_y, proposed_y2;

    float d = arena_dim/2.0-(barrier_clearance+target_cluster_size_64_clearance);

    progress_dialog.setValue(0.0);
    qApp->processEvents(QEventLoop::ExcludeUserInputEvents);

    // One pile of 64
    do
    {
        emit sendInfoLogMessage("Tried to place cluster "+QString::number(clusters_placed)+" at " + QString::number(proposed_x) + " " + QString::number(proposed_y));
        proposed_x = d - ((float) rand()) / RAND_MAX*2*d;
        proposed_y = d - ((float) rand()) / RAND_MAX*2*d;
    }
    while (sim_mgr.isLocationOccupied(proposed_x, proposed_y, target_cluster_size_64_clearance));

    proposed_y2 = proposed_y - (target_cluster_size_1_clearance * 8);

    for(int j = 0; j < 8; j++) {
        proposed_x2 = proposed_x - (target_cluster_size_1_clearance * 8);

        for(int k = 0; k < 8; k++) {
            output += sim_mgr.addModel(QString("at")+QString::number(0),  QString("at")+QString::number(cube_index), proposed_x2, proposed_y2, 0, target_cluster_size_1_clearance);
            proposed_x2 += target_cluster_size_1_clearance;
            cube_index++;
            progress_dialog.setValue(cube_index*100.0f/256);
            qApp->processEvents(QEventLoop::ExcludeUserInputEvents);
        }

        proposed_y2 += target_cluster_size_1_clearance;
    }

    emit sendInfoLogMessage("<font color=green>Succeeded.</font>");
    d = arena_dim/2.0-(barrier_clearance+target_cluster_size_16_clearance);

    // Four piles of 16
    for (int i = 0; i < 4; i++)
    {
        do
        {
            proposed_x = d - ((float) rand()) / RAND_MAX*2*d;
            proposed_y = d - ((float) rand()) / RAND_MAX*2*d;
            emit sendInfoLogMessage("Tried to place cluster "+QString::number(clusters_placed)+" at " + QString::number(proposed_x) + " " + QString::number(proposed_y));
        }
        while (sim_mgr.isLocationOccupied(proposed_x, proposed_y, target_cluster_size_16_clearance));

        proposed_y2 = proposed_y - (target_cluster_size_1_clearance * 4);

        for(int j = 0; j < 4; j++) {
            proposed_x2 = proposed_x - (target_cluster_size_1_clearance * 4);

            for(int k = 0; k < 4; k++) {
                output += sim_mgr.addModel(QString("at")+QString::number(0),  QString("at")+QString::number(cube_index), proposed_x2, proposed_y2, 0, target_cluster_size_1_clearance);
                proposed_x2 += target_cluster_size_1_clearance;
                cube_index++;
                progress_dialog.setValue(cube_index*100.0f/256);
                qApp->processEvents(QEventLoop::ExcludeUserInputEvents);
            }

            proposed_y2 += target_cluster_size_1_clearance;
        }

        emit sendInfoLogMessage("<font color=green>Succeeded.</font>");
    }

    d = arena_dim/2.0-(barrier_clearance+target_cluster_size_4_clearance);

    // Sixteen piles of 4
    for (int i = 0; i < 16; i++)
    {
        do
        {
            emit sendInfoLogMessage("Tried to place cluster "+QString::number(clusters_placed)+" at " + QString::number(proposed_x) + " " + QString::number(proposed_y));
            proposed_x = d - ((float) rand()) / RAND_MAX*2*d;
            proposed_y = d - ((float) rand()) / RAND_MAX*2*d;
        }
        while (sim_mgr.isLocationOccupied(proposed_x, proposed_y, target_cluster_size_4_clearance));

        proposed_y2 = proposed_y - (target_cluster_size_1_clearance * 2);

        for(int j = 0; j < 2; j++) {
            proposed_x2 = proposed_x - (target_cluster_size_1_clearance * 2);

            for(int k = 0; k < 2; k++) {
                output += sim_mgr.addModel(QString("at")+QString::number(0),  QString("at")+QString::number(cube_index), proposed_x2, proposed_y2, 0, target_cluster_size_1_clearance);
                proposed_x2 += target_cluster_size_1_clearance;
                cube_index++;
                progress_dialog.setValue(cube_index*100.0f/256);
                qApp->processEvents(QEventLoop::ExcludeUserInputEvents);
            }

            proposed_y2 += target_cluster_size_1_clearance;
        }

        emit sendInfoLogMessage("<font color=green>Succeeded.</font>");
    }

    d = arena_dim/2.0-(barrier_clearance+target_cluster_size_1_clearance);

    // Sixty-four piles of 1 (using tags 192 through 255 to avoid duplication with piles above)
    for (int i = 192; i < 256; i++)
    {
        do
        {
            emit sendInfoLogMessage("Tried to place target "+QString::number(clusters_placed)+" at " + QString::number(proposed_x) + " " + QString::number(proposed_y));
            proposed_x = d - ((float) rand()) / RAND_MAX*2*d;
            proposed_y = d - ((float) rand()) / RAND_MAX*2*d;
        }
        while (sim_mgr.isLocationOccupied(proposed_x, proposed_y, target_cluster_size_1_clearance));

        progress_dialog.setValue(i*100.0f/256);
        qApp->processEvents(QEventLoop::ExcludeUserInputEvents);
        emit sendInfoLogMessage("<font color=green>Succeeded.</font>");
        output+= sim_mgr.addModel(QString("at")+QString::number(0), QString("at")+QString::number(i), proposed_x, proposed_y, 0, target_cluster_size_1_clearance);
    }

    return output;
}

// Add a cinder block wall to the simulation
QString RoverGUIPlugin::addFinalsWalls()
{
    QProgressDialog progress_dialog;
    progress_dialog.setWindowTitle("Placing Barriers");
    progress_dialog.setCancelButton(NULL); // no cancel button
    progress_dialog.setWindowModality(Qt::ApplicationModal);
    progress_dialog.setWindowFlags(progress_dialog.windowFlags() | Qt::WindowStaysOnTopHint);
    progress_dialog.resize(500, 50);
    progress_dialog.show();

    QString output;

    // Setting wall clearance to zero - radius of a wall does not make sense. Barrier clearance values ensure models are not placed on the walls.
    output += sim_mgr.addModel("barrier_final_round", "Barrier_West", -arena_dim/2, 0, 0, 0 );
    progress_dialog.setValue(1*100.0f/4);
    qApp->processEvents(QEventLoop::ExcludeUserInputEvents);

   output += sim_mgr.addModel("barrier_final_round", "Barrier_North", 0, -arena_dim/2, 0, 0, 0, M_PI/2, 0);
       progress_dialog.setValue(2*100.0f/4);
       qApp->processEvents(QEventLoop::ExcludeUserInputEvents);

   output += sim_mgr.addModel("barrier_final_round", "Barrier_East", arena_dim/2, 0, 0, 0 );
       progress_dialog.setValue(3*100.0f/4);
       qApp->processEvents(QEventLoop::ExcludeUserInputEvents);

   output += sim_mgr.addModel("barrier_final_round", "Barrier_South", 0, arena_dim/2, 0, 0, 0, M_PI/2, 0);
       progress_dialog.setValue(4*100.0f/4);
       qApp->processEvents(QEventLoop::ExcludeUserInputEvents);

   return output;
}

QString RoverGUIPlugin::addPrelimsWalls()
{
    QProgressDialog progress_dialog;
    progress_dialog.setWindowTitle("Placing Barriers");
    progress_dialog.setCancelButton(NULL); // no cancel button
    progress_dialog.setWindowModality(Qt::ApplicationModal);
    progress_dialog.setWindowFlags(progress_dialog.windowFlags() | Qt::WindowStaysOnTopHint);
    progress_dialog.resize(500, 50);
    progress_dialog.show();

    // Setting wall clearance to zero - radius of a wall does not make sense. Barrier clearance values ensure models are not placed on the walls.

   QString output;
   output += sim_mgr.addModel("barrier_prelim_round", "Barrier_West", -arena_dim/2, 0, 0, 0 );
   progress_dialog.setValue(1*100.0f/4);
   qApp->processEvents(QEventLoop::ExcludeUserInputEvents);

   output += sim_mgr.addModel("barrier_prelim_round", "Barrier_North", 0, -arena_dim/2, 0, 0, 0, M_PI/2, 0);
   progress_dialog.setValue(2*100.0f/4);
   qApp->processEvents(QEventLoop::ExcludeUserInputEvents);

   output += sim_mgr.addModel("barrier_prelim_round", "Barrier_East", arena_dim/2, 0, 0, 0 );
   progress_dialog.setValue(3*100.0f/4);
   qApp->processEvents(QEventLoop::ExcludeUserInputEvents);

   output += sim_mgr.addModel("barrier_prelim_round", "Barrier_South", 0, arena_dim/2, 0, 0, 0, M_PI/2, 0);
   progress_dialog.setValue(4*100.0f/4);
   qApp->processEvents(QEventLoop::ExcludeUserInputEvents);

   return output;
}

void RoverGUIPlugin::checkAndRepositionRover(QString rover_name, float x, float y)
{
    // Currently disabled.
    return;

    float arena_dim = 20;

    if (x < -arena_dim/2)
    {
        float duration = 10; //seconds
        float x_comp, y_comp, z_comp;
        x_comp =
        z_comp = 0;
        y_comp = 0;
        emit sendInfoLogMessage("Moving rover back into the arena");
        QString return_msg = sim_mgr.moveRover(rover_name, x_comp, y, 0);
        emit sendInfoLogMessage(return_msg);
    }
}

void RoverGUIPlugin::readRoverModelXML(QString path)
{
    ifstream model_file;
    model_file.open(path.toStdString(), ios::in);
    if (model_file.is_open())
        emit sendInfoLogMessage("Read model file at " + path );
    else
    {
        emit sendInfoLogMessage(QString::fromStdString(selected_rover_name) + " appears to be a physical rover.");
        return;
    }

    ptree property_tree;
    read_xml(model_file, property_tree);

    BOOST_FOREACH( ptree::value_type const& v, property_tree.get_child("sdf.model") )
    {
        if (v.first == "link")
        {
            BOOST_FOREACH( ptree::value_type const& w, v.second )
            {
                if (w.first == "sensor")
                {
                    BOOST_FOREACH( ptree::value_type const& x, w.second )
                    {
                        if ( x.first == "ray" )
                        {
                            BOOST_FOREACH( ptree::value_type const& y, x.second.get_child("scan.horizontal") )
                            {
                                if (y.first == "samples")
                                {
                                    //ui.sonar_horz_res->setText( QString::fromStdString(y.second.data()) );
                                }
                                else if (y.first == "resolution")
                                {
                                    ui.sonar_horz_res->setText( QString::fromStdString(y.second.data()) );
                                }
                                else if (y.first == "min_angle")
                                {
                                    ui.sonar_min_angle->setText( QString::fromStdString(y.second.data()) );
                                }
                                else if (y.first == "max_angle")
                                {
                                    ui.sonar_max_angle->setText( QString::fromStdString(y.second.data()) );
                                }
                            }

                            BOOST_FOREACH( ptree::value_type const& y, x.second.get_child("range") )
                            {
                                if (y.first == "min")
                                {
                                    ui.sonar_min->setText( QString::fromStdString(y.second.data()) );
                                }
                                else if (y.first == "max")
                                {
                                    ui.sonar_max->setText( QString::fromStdString(y.second.data()) );
                                }
                                else if (y.first == "resolution")
                                {
                                    ui.sonar_range_res->setText( QString::fromStdString(y.second.data()) );
                                }
                            }
                        }
                        else if ( x.first == "plugin" )
                        {

                            BOOST_FOREACH( ptree::value_type const& y, x.second )
                            {
                                if (y.first == "gaussianNoise")
                                {
                                    ui.sonar_gaussian_noise->setText( QString::fromStdString(y.second.data()) );
                                }
                            }
                        }
                        else if ( x.first == "camera" )
                        {
                            BOOST_FOREACH( ptree::value_type const& x, w.second )
                            {
                                if (x.first == "update_rate")
                                ui.camera_update_rate->setText( QString::fromStdString(x.second.data()) );
                            }

                            BOOST_FOREACH( ptree::value_type const& y, x.second )
                            {
                                if (y.first == "noise")
                                {
                                    BOOST_FOREACH( ptree::value_type const& z, y.second )
                                    {
                                         if (z.first == "mean") ui.camera_noise_mean->setText( QString::fromStdString(z.second.data()) );
                                         else if (z.first == "stddev") ui.camera_noise_stdev->setText( QString::fromStdString(z.second.data()) );
                                    }
                                }
                                else if (y.first == "image")
                                {
                                    BOOST_FOREACH( ptree::value_type const& z, y.second )
                                    {
                                         if (z.first == "width") ui.camera_width->setText( QString::fromStdString(z.second.data()) );
                                         else if (z.first == "height") ui.camera_height->setText( QString::fromStdString(z.second.data()) );
                                         else if (z.first == "format") ui.camera_format->setText( QString::fromStdString(z.second.data()) );
                                    }
                                }
                            }
                        }
                    }
                }
            }
        }
        else if (v.first == "plugin")
        {

            BOOST_FOREACH( ptree::value_type const& w, v.second.get_child("<xmlattr>"))
            {
                 if (w.first == "name")
                    if (w.second.data() == "imu_sim")
                    {
                        BOOST_FOREACH( ptree::value_type const& x, v.second)
                        {
                            if (x.first == "updateRate") ui.imu_update_rate->setText(QString::fromStdString(x.second.data()));
                            else if (x.first == "rpyOffsets") ui.imu_rpy_offsets->setText(QString::fromStdString(x.second.data()));
                            else if (x.first == "gaussianNoise") ui.imu_noise->setText(QString::fromStdString(x.second.data()));
                            else if (x.first == "accelDrift") ui.imu_accel_drift->setText(QString::fromStdString(x.second.data()));
                            else if (x.first == "accelGaussianNoise") ui.imu_accel_noise->setText(QString::fromStdString(x.second.data()));
                            else if (x.first == "rateDrift") ui.imu_rate_drift->setText(QString::fromStdString(x.second.data()));
                            else if (x.first == "rateGaussianNoise") ui.imu_rate_noise->setText(QString::fromStdString(x.second.data()));
                            else if (x.first == "headingDrift") ui.imu_heading_drift->setText(QString::fromStdString(x.second.data()));
                            else if (x.first == "headingGaussianNoise") ui.imu_heading_noise->setText(QString::fromStdString(x.second.data()));
                        }
                    }
                 else if (w.second.data() == "gps_sim")
                    {
                        BOOST_FOREACH( ptree::value_type const& x, v.second)
                        {
                             if (x.first == "updateRate") ui.gps_update_rate->setText(QString::fromStdString(x.second.data()));
                             else if (x.first == "referenceLatitude") ui.gps_ref_lat->setText(QString::fromStdString(x.second.data()));
                             else if (x.first == "referenceLongitude") ui.gps_ref_long->setText(QString::fromStdString(x.second.data()));
                             else if (x.first == "referenceAltitude") ui.gps_ref_alt->setText(QString::fromStdString(x.second.data()));
                             else if (x.first == "referenceHeading") ui.gps_ref_heading->setText(QString::fromStdString(x.second.data()));
                             else if (x.first == "drift") ui.gps_drift->setText(QString::fromStdString(x.second.data()));
                             else if (x.first == "driftFrequency") ui.gps_drift_freq->setText(QString::fromStdString(x.second.data()));
                             else if (x.first == "gaussianNoise") ui.gps_noise->setText(QString::fromStdString(x.second.data()));

                        }
                    }
                }

            }
        else
        {

        }
    }

//    QDomElement root = xml_doc.documentElement();

//    QString gps_reference_lat = root.attribute("referenceLatitude");
//    QString gps_reference_long = root.attribute("referenceLongitude");
//    QString gps_reference_heading = root.attribute("referenceHeading");
//    QString gps_reference_altitude = root.attribute("referenceAltitude");
//    QString gps_offset = root.attribute("offset");
//    QString gps_drift = root.attribute("drift");
//    QString gps_drift_frequency = root.attribute("driftFrequency");
//    QString gps_gaussian_noise = root.attribute("gaussianNoise");

//    QString imu_update_rate = root.attribute("updateRate");
//    QString imu_rpy_offsets = root.attribute("rpyOffsets");
//    QString imu_gaussian_noise = root.attribute("gaussianNoise");
//    QString imu_accel_drift = root.attribute("accelDrift");
//    QString imu_accel_gaussian_noise = root.attribute("accelGaussianNoise");
//    QString imu_rate_drift = root.attribute("rateDrift");
//    QString imu_rate_gaussian_noise = root.attribute("rateGaussianNoise");
//    QString imu_heading_drift = root.attribute("headingDrift");
//    QString imu_heading_gaussian_noise = root.attribute("headingGaussianNoise");

//    QString camera_update_rate = root.attribute("update_rate");
//    QString camera_horizontal_fov = root.attribute("horizontal_fov");
//    QString camera_width = root.attribute("width");
//    QString camera_height = root.attribute("height");
//    QString camera_format = root.attribute("format");
//    QString camera_clip_near = root.attribute("near");
//    QString camera_clip_far = root.attribute("far");
//    QString camera_noise_type = root.attribute("type");
//    QString camera_noise_mean = root.attribute("mean");
//    QString camera_noise_stddev = root.attribute("stddev");

//    QString sonar_noise_mean = root.attribute("samples");
//    QString sonar_horz_resolution = root.attribute("resolution");
//    QString sonar_min_angle = root.attribute("min_angle");
//    QString sonar_max_angle = root.attribute("max_angle");
//    QString sonar_min = root.attribute("min");
//    QString sonar_max = root.attribute("max");
//    QString sonar_range_resolution = root.attribute("resolution");

    //cout << "GPS Ref. Lat. " << gps_reference_lat.toStdString() << endl;

}

void RoverGUIPlugin::gazeboServerFinishedEventHandler()
{

    emit sendInfoLogMessage("Gazebo client exited");

    ui.visualize_simulation_button->setEnabled(false);
    ui.clear_simulation_button->setEnabled(false);
    ui.build_simulation_button->setEnabled(true);

    ui.visualize_simulation_button->setStyleSheet("color: grey; border:2px solid grey; border-radius:12px; padding: 5px;");
    ui.clear_simulation_button->setStyleSheet("color: grey; border:2px solid grey; border-radius:12px; padding: 5px;");
    ui.build_simulation_button->setStyleSheet("color: white; border:1px solid white; border-radius:12px; padding: 5px;");
}

bool RoverGUIPlugin::eventFilter(QObject *target, QEvent *event)
{
    if (event->type() == QEvent::KeyPress)
    {
        QKeyEvent *keyEvent = static_cast<QKeyEvent *>(event);
        int index = 0, max = 0;

            switch( keyEvent->key() )
            {
            case Qt::Key_Minus:
                index = ui.font_size_combobox->currentIndex() - 1;
                if (index >= 0)
                {
                    ui.font_size_combobox->setCurrentIndex(index);
                }
                changeFontEventComboBoxEventHandler(index);
                return true;
                break;
            case Qt::Key_Equal:
                index = ui.font_size_combobox->currentIndex() + 1;
                max = ui.font_size_combobox->count() - 1;
                if (index <= max)
                {
                    ui.font_size_combobox->setCurrentIndex(index);
                }
                changeFontEventComboBoxEventHandler(index);
                return true;
                break;
            }
        }

    sensor_msgs::Joy joy_msg;
    joy_msg.axes = {0.0,0.0,0.0,0.0,0.0,0.0};

    if (joystick_publisher)
    {

    if (event->type() == QEvent::KeyPress)
    {
        QKeyEvent *keyEvent = static_cast<QKeyEvent *>(event);

            bool direction_key = true;

            float speed = 1;

            // displayLogMessage("Key press");

            switch( keyEvent->key() )
            {
            case Qt::Key_I:
                joy_msg.axes[4] = speed;
                ui.joy_lcd_drive_forward->setText(QString::number(speed));
                break;
            case Qt::Key_K:
                joy_msg.axes[4] = -speed;
                ui.joy_lcd_drive_back->setText(QString::number(speed));
                break;
            case Qt::Key_J:
                joy_msg.axes[3] = speed;
                ui.joy_lcd_drive_left->setText(QString::number(speed));
                break;
            case Qt::Key_L:
                joy_msg.axes[3] = -speed;
                ui.joy_lcd_drive_right->setText(QString::number(speed));
                break;
            default:
                // Not a direction key so ignore
                direction_key = false;
            }

            if (direction_key )
            {
                joystick_publisher.publish(joy_msg);
                return true;
            }
        }

        // Stop the rover when key is released
        if (event->type() == QEvent::KeyRelease)
        {
            QKeyEvent *keyEvent = static_cast<QKeyEvent *>(event);

            // Don't process auto repeat release events. Just the actual key release.
            if (keyEvent->isAutoRepeat())
            {
                // displayLogMessage("Ignoring auto repeat release.");
                return rqt_gui_cpp::Plugin::eventFilter(target, event);
            }

            // displayLogMessage("Key release");

            if (keyEvent->key() == Qt::Key_I || keyEvent->key() == Qt::Key_J || keyEvent->key() == Qt::Key_K || keyEvent->key() == Qt::Key_L )
            {
                joy_msg.axes[4] = 0;
                joy_msg.axes[3] = 0;
                ui.joy_lcd_drive_forward->setText("0");
                ui.joy_lcd_drive_back->setText("0");
                ui.joy_lcd_drive_left->setText("0");
                ui.joy_lcd_drive_right->setText("0");

                joystick_publisher.publish(joy_msg);
                return true;

            }
            else
            {
                return rqt_gui_cpp::Plugin::eventFilter(target, event);
            }
        }
    }
        // Pass on the event since it wasn't handled by us
    return rqt_gui_cpp::Plugin::eventFilter(target, event);
}

void RoverGUIPlugin::receiveInfoLogMessage(QString msg)
{
    displayInfoLogMessage(msg);
}


void RoverGUIPlugin::receiveDiagLogMessage(QString msg)
{
    displayDiagLogMessage(msg);
}

void RoverGUIPlugin::infoLogMessageEventHandler(const ros::MessageEvent<std_msgs::String const>& event)
{
    const std::string& publisher_name = event.getPublisherName();
    const ros::M_string& header = event.getConnectionHeader();
    ros::Time receipt_time = event.getReceiptTime();

    const boost::shared_ptr<const std_msgs::String> msg = event.getMessage();

    string log_msg = msg->data;

    emit sendInfoLogMessage(QString::fromStdString(publisher_name)
                           + " <font color=Lime size=1>"
                           + QString::fromStdString(log_msg)
                           + "</font>");
}

void RoverGUIPlugin::diagLogMessageEventHandler(const ros::MessageEvent<std_msgs::String const>& event)
{
    const std::string& publisher_name = event.getPublisherName();
    const ros::M_string& header = event.getConnectionHeader();
    ros::Time receipt_time = event.getReceiptTime();

    const boost::shared_ptr<const std_msgs::String> msg = event.getMessage();

    string log_msg = msg->data;

    emit sendDiagLogMessage(QString::fromStdString(log_msg));
}

void RoverGUIPlugin::overrideNumRoversCheckboxToggledEventHandler(bool checked)
{
    ui.custom_num_rovers_combobox->setEnabled(checked);
    if (checked) ui.custom_num_rovers_combobox->setStyleSheet("color: white; border:1px solid white; padding: 1px 0px 1px 3px"); // The padding makes the item list color change work
    else ui.custom_num_rovers_combobox->setStyleSheet("color: grey; border:1px solid grey; padding: 1px 0px 1px 3px;");
}

void RoverGUIPlugin::createSavableWorldCheckboxToggledEventHandler(bool checked)
{
    ui.round_type_button_group->setEnabled(!checked);
    ui.custom_num_rovers_combobox->setEnabled(!checked);
    ui.override_num_rovers_checkbox->setEnabled(!checked);
    ui.ground_texture_label->setEnabled(!checked);
    ui.texture_combobox->setEnabled(!checked);
    ui.simulation_timer_label->setEnabled(!checked);
    ui.simulation_timer_combobox->setEnabled(!checked);

    ui.prelim_radio_button->click();
    unboundedRadioButtonEventHandler(false);

    // change specific GUI elements to the "disabled" color scheme
    if(checked)
    {
        ui.round_type_button_group->setStyleSheet("color: grey;");
        ui.prelim_radio_button->setStyleSheet("color: grey;");
        ui.final_radio_button->setStyleSheet("color: grey;");
        ui.unbounded_radio_button->setStyleSheet("color: grey;");
        ui.custom_num_rovers_combobox->setStyleSheet("color: grey; border:1px solid grey; padding: 1px 0px 1px 3px;");
        ui.override_num_rovers_checkbox->setStyleSheet("clor: grey;");
        ui.ground_texture_label->setStyleSheet("color: grey;");
        ui.texture_combobox->setStyleSheet("color: grey; border:1px solid grey; padding: 1px 0px 1px 3px;");
        ui.simulation_timer_label->setStyleSheet("color: grey;");
        ui.simulation_timer_combobox->setStyleSheet("color: grey; border:1px solid grey; padding: 1px 0px 1px 3px;");
    }
    // change specific GUI elements to the "enabled" color scheme
    else
    {
        ui.round_type_button_group->setStyleSheet("color: white;");
        ui.prelim_radio_button->setStyleSheet("color: white;");
        ui.final_radio_button->setStyleSheet("color: white;");
        ui.unbounded_radio_button->setStyleSheet("color: white;");
        ui.custom_num_rovers_combobox->setStyleSheet("color: white; border:1px solid white; padding: 1px 0px 1px 3px;");
        ui.override_num_rovers_checkbox->setStyleSheet("color: white;");
        ui.ground_texture_label->setStyleSheet("color: white");
        ui.texture_combobox->setStyleSheet("color: white; border:1px solid white; padding: 1px 0px 1px 3px;");
        ui.simulation_timer_label->setStyleSheet("color: white;");
        ui.simulation_timer_combobox->setStyleSheet("color: white; border:1px solid white; padding: 1px 0px 1px 3px;");
    }
}

// Slot used to update the GUI diagnostic data output. Ensures we update from the correct process.
void RoverGUIPlugin::receiveDiagsDataUpdate(QString rover_name, QString text, QColor colour)
{
    if (!diag_update_mutex.try_lock()) return;

    // Find the row in the rover list that corresponds to the rover that sent us the diagnostics message
    // this is just to make sure the diagnostic data is displayed in the row that matches the rover
    // it came from
    int row = 0; // declare here so we can use it to index into the rover_diags_list
    for(; row < ui.rover_list->count(); row++)
    {
        QListWidgetItem *item = ui.rover_list->item(row);

        // Extract rover name
        string rover_name_and_status = item->text().toStdString();

        // Rover names start at the begining of the rover name and status string and end at the first space
        size_t rover_name_length = rover_name_and_status.find_first_of(" ");
        string ui_rover_name = rover_name_and_status.substr(0, rover_name_length);
        if (ui_rover_name.compare(rover_name.toStdString())==0) break; // We found a rover with the right name
    }

    // Check the the rover was found in the rover list
    if (row >= ui.rover_list->count())
    {
        emit sendInfoLogMessage("Received diagnostic data from an unknown rover: " + rover_name);
        return;
    }

    // Update the UI - needs to happen in the UI thread
    QListWidgetItem *item = ui.rover_diags_list->item(row);

    // We don't want the user to interact with this display item so make non-selectable
    item->setFlags(item->flags() & ~Qt::ItemIsSelectable);

    // Set the text and colour
    item->setText(text);
    item->setTextColor(colour);

    diag_update_mutex.unlock();
}


// Refocus on the main ui widget so the rover list doesn't start capturing key strokes making keyboard rover driving not work.
void RoverGUIPlugin::refocusKeyboardEventHandler()
{
    widget->setFocus();
}

// Publish the waypoint commands recieved from MapFrame to ROS
void RoverGUIPlugin::receiveWaypointCmd(WaypointCmd cmd, int id, float x, float y)
{
    std::set<std::string>::iterator it = rover_names.find(selected_rover_name);

    if(it == rover_names.end())
    {
      emit sendInfoLogMessage("Waypoints Error: a valid rover is not selected!");
      return;
    }

    swarmie_msgs::Waypoint msg;
    msg.action = cmd;
    msg.id = id;
    msg.x = x;
    msg.y = y;

    waypoint_cmd_publishers[selected_rover_name].publish(msg);
}

// Publish the virtual fence commands recieved from MapFrame to ROS
void RoverGUIPlugin::receiveVirtualFenceCmd(VirtualFenceCmd cmd, float center_x, float center_y, float width, float height)
{
    sendInfoLogMessage("Virtual Fence Command Recieved");
  
    // At the moment there is only one global virtual fence topic that all rovers listen to
    // Use the Virtual Fence custom message type to package up the command to publish. Relies on the VirtualFence enum matching the message definition.
    swarmie_msgs::VirtualFence msg;
    msg.cmd = cmd;
    msg.center_x = center_x;
    msg.center_y = center_y;
    msg.width = width;
    msg.height = height;

    virtualfence_cmd_publisher.publish(msg);
}


// Clean up memory when this object is deleted
RoverGUIPlugin::~RoverGUIPlugin()
{
    if (map_data) delete map_data;
    delete joystickGripperInterface;
}

} // End namespace



PLUGINLIB_EXPORT_CLASS(rqt_rover_gui::RoverGUIPlugin, rqt_gui_cpp::Plugin)<|MERGE_RESOLUTION|>--- conflicted
+++ resolved
@@ -213,12 +213,9 @@
     // Receive waypoint commands from MapFrame
     connect(ui.map_frame, SIGNAL(sendWaypointCmd(WaypointCmd, int, float, float)), this, SLOT(receiveWaypointCmd(WaypointCmd, int, float, float)));
     connect(this, SIGNAL(sendWaypointReached(int)), ui.map_frame, SLOT(receiveWaypointReached(int)));
-<<<<<<< HEAD
     
     // Receive virtual fence commands from MapFrame
     connect(ui.map_frame, SIGNAL(sendVirtualFenceCmd(VirtualFenceCmd, float, float, float, float)), this, SLOT(receiveVirtualFenceCmd(VirtualFenceCmd, float, float, float, float)));
-=======
->>>>>>> e0abc0b1
 
     // Receive log messages from contained frames
     connect(ui.map_frame, SIGNAL(sendInfoLogMessage(QString)), this, SLOT(receiveInfoLogMessage(QString)));
