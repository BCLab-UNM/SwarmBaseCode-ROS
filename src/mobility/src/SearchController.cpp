--- conflicted
+++ resolved
@@ -24,13 +24,9 @@
   //selec.t new position 50 cm from current location
   searchLocation.x = currentLocation.x + (0.5 * cos(searchLocation.theta));
   searchLocation.y = currentLocation.y + (0.5 * sin(searchLocation.theta));
-<<<<<<< HEAD
-  res.wpts.waypoints.insert(res.wpts.waypoints.begin(), searchLocation);
-=======
 
   result.wpts.waypoints.clear();
   result.wpts.waypoints.insert(result.wpts.waypoints.begin(), searchLocation);
->>>>>>> b1eb922e
          
   return result;
   
