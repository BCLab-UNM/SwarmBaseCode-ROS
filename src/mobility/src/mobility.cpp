--- conflicted
+++ resolved
@@ -235,16 +235,8 @@
     // transform from Map frame to odom frame.
     mapAverage();
 
-<<<<<<< HEAD
     // Robot is in automode
     if (currentMode == 2 || currentMode == 3) {
-=======
-   stringstream ss;
-   ss << "map center " << centerLocationMap.x << " : " << centerLocationMap.y << " centerLocation " << centerLocation.x << " : " << centerLocation.y << " currentLlocation " << currentLocation.x << " : " << currentLocation.y << " currentLocationAverage " << currentLocationAverage.x << " : " << currentLocationAverage.y << " curMap " << currentLocationMap.x << " : " << currentLocationMap.y;
-   msg.data = ss.str();
-   infoLogPublisher.publish(msg);
-
->>>>>>> 853a5a5b
 
         /* debugging print statements */
         /*
