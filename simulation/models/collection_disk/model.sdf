--- conflicted
+++ resolved
@@ -14,7 +14,6 @@
 	  <izz>0.083</izz>
 	</inertia>
 	</inertial>
-<<<<<<< HEAD
             <collision name ='collision'>
                 <geometry>
                     <box>
@@ -22,8 +21,6 @@
                     </box>
                 </geometry>
             </collision>
-=======
->>>>>>> 1ad8b5d7
             <visual name='visual'>
                 <geometry>
                     <box>
